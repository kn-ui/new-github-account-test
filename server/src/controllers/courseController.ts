import { Response } from 'express';
import { AuthenticatedRequest, UserRole } from '../types';
import courseService from '../services/courseService';
import userService from '../services/userService';
import {
  sendSuccess,
  sendError,
  sendCreated,
  sendNotFound,
  sendPaginatedResponse,
  sendServerError
} from '../utils/response';

export class CourseController {
  // Create a new course (admin only)
  async createCourse(req: AuthenticatedRequest, res: Response): Promise<void> {
    try {
      const { title, description, syllabus, category, duration, maxStudents, thumbnail, isActive } = req.body;
      const instructorId = req.user!.uid;

      // Get instructor name
      const instructor = await userService.getUserById(instructorId);
      if (!instructor) {
        sendNotFound(res, 'Instructor not found');
        return;
      }

      const isTeacher = req.user?.role === UserRole.TEACHER;
      const courseData = {
        title,
        description,
        syllabus,
        category,
        duration: parseInt(duration) || 8,
        maxStudents: parseInt(maxStudents) || 50,
        thumbnail,
<<<<<<< HEAD
        // Only admins can create; default to true if unspecified
        isActive: (typeof isActive === 'boolean' ? isActive : true)
=======
        // Teachers' courses should be pending approval by default
        // Admins can choose, defaulting to true if unspecified
        isActive: typeof isActive === 'boolean' ? isActive : true
>>>>>>> 08f67687
      };

      const newCourse = await courseService.createCourse(courseData, instructorId, instructor.displayName);
      sendCreated(res, 'Course created successfully', newCourse);
    } catch (error) {
      console.error('Create course error:', error);
      sendServerError(res, 'Failed to create course');
    }
  }

  // Get all courses (public catalog)
  async getAllCourses(req: AuthenticatedRequest, res: Response): Promise<void> {
    try {
      const page = parseInt(req.query.page as string) || 1;
      const limit = parseInt(req.query.limit as string) || 10;
      const category = req.query.category as string;
      const instructorId = req.query.instructor as string;

      const result = await courseService.getAllCourses(page, limit, category, instructorId, true);
      console.log('CourseController - getAllCourses result:', result);

      sendPaginatedResponse(
        res,
        'Courses retrieved successfully',
        result.courses,
        page,
        limit,
        result.total
      );
    } catch (error) {
      console.error('Get all courses error:', error);
      sendServerError(res, 'Failed to get courses');
    }
  }

  // Get course by ID
  async getCourseById(req: AuthenticatedRequest, res: Response): Promise<void> {
    try {
      const { courseId } = req.params;
      const course = await courseService.getCourseById(courseId);

      if (!course) {
        sendNotFound(res, 'Course not found');
        return;
      }

      sendSuccess(res, 'Course retrieved successfully', course);
    } catch (error) {
      console.error('Get course by ID error:', error);
      sendServerError(res, 'Failed to get course');
    }
  }

  // Search courses
  async searchCourses(req: AuthenticatedRequest, res: Response): Promise<void> {
    try {
      const { q: searchTerm } = req.query;
      const page = parseInt(req.query.page as string) || 1;
      const limit = parseInt(req.query.limit as string) || 10;

      if (!searchTerm || typeof searchTerm !== 'string') {
        sendError(res, 'Search term is required');
        return;
      }

      const result = await courseService.searchCourses(searchTerm, page, limit);

      sendPaginatedResponse(
        res,
        'Course search completed',
        result.courses,
        page,
        limit,
        result.total
      );
    } catch (error) {
      console.error('Search courses error:', error);
      sendServerError(res, 'Failed to search courses');
    }
  }

  // Update course (instructor/admin only)
  async updateCourse(req: AuthenticatedRequest, res: Response): Promise<void> {
    try {
      const { courseId } = req.params;
      const { title, description, syllabus, category, duration, maxStudents, thumbnail, isActive } = req.body;
      const instructorId = req.user!.uid;

      const updateData = {
        title,
        description,
        syllabus,
        category,
        duration: duration ? parseInt(duration) : undefined,
        maxStudents: maxStudents ? parseInt(maxStudents) : undefined,
        thumbnail,
        isActive
      };

      // Remove undefined values
      Object.keys(updateData).forEach(key => {
        if (updateData[key as keyof typeof updateData] === undefined) {
          delete updateData[key as keyof typeof updateData];
        }
      });

      const updatedCourse = await courseService.updateCourse(courseId, updateData, instructorId);
      sendSuccess(res, 'Course updated successfully', updatedCourse);
    } catch (error) {
      console.error('Update course error:', error);
      sendServerError(res, 'Failed to update course');
    }
  }

  // Delete course (admin only)
  async deleteCourse(req: AuthenticatedRequest, res: Response): Promise<void> {
    try {
      const { courseId } = req.params;
      await courseService.deleteCourse(courseId);
      sendSuccess(res, 'Course deleted successfully');
    } catch (error) {
      console.error('Delete course error:', error);
      sendServerError(res, 'Failed to delete course');
    }
  }

  // Enroll in course (student only)
  async enrollInCourse(req: AuthenticatedRequest, res: Response): Promise<void> {
    try {
      const { courseId } = req.params;
      const studentId = req.user!.uid;

      const enrollment = await courseService.enrollStudent(studentId, courseId);
      sendCreated(res, 'Successfully enrolled in course', enrollment);
    } catch (error) {
      console.error('Enroll in course error:', error);
      sendServerError(res, 'Failed to enroll in course');
    }
  }

  // Get student's enrollments
  async getMyEnrollments(req: AuthenticatedRequest, res: Response): Promise<void> {
    try {
      const studentId = req.user!.uid;
      const enrollments = await courseService.getStudentEnrollments(studentId);

      // Get course details for each enrollment
      const enrollmentsWithCourses = await Promise.all(
        enrollments.map(async (enrollment) => {
          const course = await courseService.getCourseById(enrollment.courseId);
          return {
            ...enrollment,
            course
          };
        })
      );

      sendSuccess(res, 'Enrollments retrieved successfully', enrollmentsWithCourses);
    } catch (error) {
      console.error('Get my enrollments error:', error);
      sendServerError(res, 'Failed to get enrollments');
    }
  }

  // Get course enrollments (teacher/admin)
  async getCourseEnrollments(req: AuthenticatedRequest, res: Response): Promise<void> {
    try {
      const { courseId } = req.params;
      const enrollments = await courseService.getCourseEnrollments(courseId);

      // Get student details for each enrollment
      const enrollmentsWithStudents = await Promise.all(
        enrollments.map(async (enrollment) => {
          const student = await userService.getUserById(enrollment.studentId);
          return {
            ...enrollment,
            student
          };
        })
      );

      sendSuccess(res, 'Course enrollments retrieved successfully', enrollmentsWithStudents);
    } catch (error) {
      console.error('Get course enrollments error:', error);
      sendServerError(res, 'Failed to get course enrollments');
    }
  }

  // Update enrollment progress
  async updateProgress(req: AuthenticatedRequest, res: Response): Promise<void> {
    try {
      const { enrollmentId } = req.params;
      const { lessonId } = req.body;

      if (!lessonId) {
        sendError(res, 'Lesson ID is required');
        return;
      }

      const updatedEnrollment = await courseService.updateEnrollmentProgress(enrollmentId, lessonId);
      sendSuccess(res, 'Progress updated successfully', updatedEnrollment);
    } catch (error) {
      console.error('Update progress error:', error);
      sendServerError(res, 'Failed to update progress');
    }
  }

  // Get instructor's courses
  async getMyCourses(req: AuthenticatedRequest, res: Response): Promise<void> {
    try {
      const instructorId = req.user!.uid;
      const page = parseInt(req.query.page as string) || 1;
      const limit = parseInt(req.query.limit as string) || 10;

      const result = await courseService.getAllCourses(page, limit, undefined, instructorId);

      sendPaginatedResponse(
        res,
        'Instructor courses retrieved successfully',
        result.courses,
        page,
        limit,
        result.total
      );
    } catch (error) {
      console.error('Get my courses error:', error);
      sendServerError(res, 'Failed to get instructor courses');
    }
  }

  // Get course statistics
  async getCourseStats(req: AuthenticatedRequest, res: Response): Promise<void> {
    try {
      const instructorId = req.user?.role === 'teacher' ? req.user.uid : undefined;
      const stats = await courseService.getCourseStats(instructorId);

      sendSuccess(res, 'Course statistics retrieved successfully', stats);
    } catch (error) {
      console.error('Get course stats error:', error);
      sendServerError(res, 'Failed to get course statistics');
    }
  }
}

export default new CourseController();<|MERGE_RESOLUTION|>--- conflicted
+++ resolved
@@ -34,14 +34,10 @@
         duration: parseInt(duration) || 8,
         maxStudents: parseInt(maxStudents) || 50,
         thumbnail,
-<<<<<<< HEAD
-        // Only admins can create; default to true if unspecified
-        isActive: (typeof isActive === 'boolean' ? isActive : true)
-=======
+
         // Teachers' courses should be pending approval by default
         // Admins can choose, defaulting to true if unspecified
         isActive: typeof isActive === 'boolean' ? isActive : true
->>>>>>> 08f67687
       };
 
       const newCourse = await courseService.createCourse(courseData, instructorId, instructor.displayName);
