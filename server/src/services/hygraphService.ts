<<<<<<< HEAD
import fetch from 'node-fetch';
import { Readable } from 'node:stream';
import { fileFromBuffer, FormData as FormDataNode } from 'formdata-node';
import { FormDataEncoder } from 'form-data-encoder';
import { Readable as ReadableStream } from 'stream';
=======
import fetch, { RequestInit, Response } from 'node-fetch';
import FormData from 'form-data';
>>>>>>> c220203b

// Interfaces remain the same
export interface HygraphAsset {
  id: string;
  fileName: string;
  url: string;
  mimeType: string;
  size: number;
}

export interface HygraphUploadResponse {
  success: boolean;
  asset?: HygraphAsset;
  error?: string;
}

class HygraphService {
  private endpoint: string;
  private token: string;

  constructor() {
    this.endpoint = process.env.HYGRAPH_ENDPOINT as string;
    this.token = process.env.HYGRAPH_TOKEN as string;
    
    if (!this.endpoint || !this.token) {
      console.warn('Hygraph configuration missing. File uploads will use fallback methods.');
    }
  }

  // Helper function for exponential backoff during API calls
  private async safeFetch(url: string, options: RequestInit, retries: number = 3): Promise<Response> {
    for (let i = 0; i < retries; i++) {
      try {
        const response = await fetch(url, options);
        if (response.ok) {
          return response;
        }
        // Throw an error if the response is not OK (e.g., 4xx or 5xx)
        throw new Error(`HTTP error! status: ${response.status} - ${await response.text()}`);
      } catch (error) {
        if (i === retries - 1) {
          // Last attempt, re-throw the error
          throw error;
        }
        // Wait using exponential backoff: 2^i * 100ms
        const delay = Math.pow(2, i) * 100;
        await new Promise(resolve => setTimeout(resolve, delay));
      }
    }
    // Should be unreachable
    throw new Error('Safe fetch failed after multiple retries.');
  }

  async uploadFile(file: Express.Multer.File): Promise<HygraphUploadResponse> {
    if (!this.endpoint || !this.token) {
      throw new Error('Hygraph not configured');
    }

    try {
      // Step 1: Create asset entry in Hygraph and request POST upload data.
      const createAssetMutation = `
<<<<<<< HEAD
        mutation CreateAssetEntry($fileName: String!, $mimeType: String!) {
          createAsset(data: { fileName: $fileName, mimeType: $mimeType, stage: DRAFT }) {
=======
        mutation CreateAssetEntry($fileName: String!) {
          createAsset(data: { fileName: $fileName }) {
>>>>>>> c220203b
            id
            fileName
            url
            mimeType
            size
            upload {
              status
              expiresAt
              requestPostData {
                url
                date
                key
                signature
                algorithm
                policy
                credential
                securityToken
              }
              error { code message }
            }
          }
        }
      `;

      const createAssetResponse = await this.safeFetch(this.endpoint, {
        method: 'POST',
        headers: {
          'Content-Type': 'application/json',
          Authorization: `Bearer ${this.token}`,
        },
        body: JSON.stringify({
          query: createAssetMutation,
          variables: {
            fileName: file.originalname,
          },
        }),
      });

      const createAssetData = await createAssetResponse.json() as any;

      if (!createAssetResponse.ok || createAssetData.errors) {
        console.error('Hygraph create asset failed:', createAssetData.errors || createAssetResponse.statusText);
        throw new Error(`Failed to create asset: ${createAssetData.errors?.[0]?.message || 'Unknown error'}`);
      }

      const { id, url, upload } = createAssetData.data.createAsset;
      const postData = upload?.requestPostData;
      const s3UploadUrl = postData?.url;

      if (!s3UploadUrl) {
        throw new Error('No upload URL received from Hygraph');
      }

      // Step 2: Upload file using POST with form fields (S3 pre-signed POST)
<<<<<<< HEAD
      // Build a spec-compliant multipart form using formdata-node + encoder
      const form = new FormDataNode();
      const fields = postData.fields || {};
      Object.keys(fields).forEach((k) => form.append(k, fields[k]));
      const filePart = await fileFromBuffer(file.buffer, file.originalname, { type: file.mimetype });
      form.append('file', filePart);

      const encoder = new FormDataEncoder(form);
      const readable = ReadableStream.from(encoder);
      const uploadResponse = await fetch(postData.url, {
        method: 'POST',
        headers: encoder.headers as any,
        body: readable as any,
=======
      const form = new (FormData as any)();
      
      // Map the GraphQL response fields to the required S3 POST form field names.
      const s3Fields = [
        { name: 'X-Amz-Date', value: postData.date },
        { name: 'key', value: postData.key },
        { name: 'X-Amz-Signature', value: postData.signature },
        { name: 'X-Amz-Algorithm', value: postData.algorithm },
        { name: 'policy', value: postData.policy },
        { name: 'X-Amz-Credential', value: postData.credential },
        { name: 'X-Amz-Security-Token', value: postData.securityToken },
      ];

      // Add all S3 form fields
      s3Fields.forEach(field => {
        if (field.value) {
          form.append(field.name, field.value);
        }
      });
      
      // Important: "file" field must be last for S3 upload request
      form.append('file', file.buffer, {
        filename: file.originalname,
        contentType: file.mimetype,
      } as any);

      const uploadResponse = await this.safeFetch(s3UploadUrl, {
        method: 'POST',
        body: form as any,
>>>>>>> c220203b
      });

      if (!uploadResponse.ok) {
        const errorText = await uploadResponse.text();
        console.error('Hygraph file upload failed:', uploadResponse.status, errorText);
        throw new Error(`Failed to upload file: ${uploadResponse.statusText}. Response body: ${errorText.substring(0, 200)}`);
      }

<<<<<<< HEAD
      // Step 3: Try to publish as soon as possible (ignore errors if still processing)
      const publishMutation = `
        mutation PublishAsset($id: ID!) {
          publishAsset(where: { id: $id }, to: PUBLISHED) { id }
        }
      `;
      try {
        await fetch(this.endpoint, {
          method: 'POST',
          headers: {
            'Content-Type': 'application/json',
            Authorization: `Bearer ${this.token}`,
          },
          body: JSON.stringify({ query: publishMutation, variables: { id } }),
        });
      } catch (e) {
        // Ignore; will retry after polling
      }

      // Step 4: Poll for asset to be ready, then ensure it's published
=======
      console.log(`File uploaded successfully to: ${s3UploadUrl}`);
      
      
      // Step 3: Poll for the final asset details (Wait for Hygraph internal processing to complete)
>>>>>>> c220203b
      const getAssetQuery = `
        query GetAsset($id: ID!) {
          asset(where: { id: $id }) {
            id
            fileName
            url
            mimeType
            size
            stage
          }
        }
      `;

<<<<<<< HEAD
      const maxAttempts = 12; // ~8-10s total with backoff
      let attempt = 0;
      let lastAsset: any = null;
      let delayMs = 500;
      while (attempt < maxAttempts) {
        const assetResponse = await fetch(this.endpoint, {
          method: 'POST',
          headers: {
            'Content-Type': 'application/json',
            Authorization: `Bearer ${this.token}`,
          },
          body: JSON.stringify({
            query: getAssetQuery,
            variables: { id },
          }),
        });
        const assetData = await assetResponse.json() as any;
        if (assetResponse.ok && !assetData.errors && assetData.data?.asset) {
          lastAsset = assetData.data.asset;
          // Consider ready when URL exists and size is available
          if (lastAsset.url && typeof lastAsset.size === 'number' && lastAsset.size >= 0) {
            break;
          }
        }
        await new Promise(resolve => setTimeout(resolve, delayMs));
        delayMs = Math.min(Math.round(delayMs * 1.5), 3000);
        attempt += 1;
      }

      // Ensure publish after processing
      try {
        await fetch(this.endpoint, {
          method: 'POST',
          headers: {
            'Content-Type': 'application/json',
            Authorization: `Bearer ${this.token}`,
          },
          body: JSON.stringify({ query: publishMutation, variables: { id } }),
        });
      } catch (e) {
        // Non-fatal; asset direct URL will still work
      }

      // Use the most recent asset data if available, else fallback to initial create response
      if (lastAsset) {
        return {
          success: true,
          asset: lastAsset,
        };
      }
      return {
        success: true,
        asset: {
          id,
          fileName: file.originalname,
          url: url,
          mimeType: file.mimetype,
          size: file.size,
        },
=======
      let assetData = null;
      // *** Aggressively increased retries to 40 for a maximum wait of 200 seconds (3 minutes 20 seconds) ***
      const maxRetries = 40; 
      const delayMs = 5000; 

      for (let i = 0; i < maxRetries; i++) {
        await new Promise(resolve => setTimeout(resolve, delayMs));

        try {
          const assetResponse = await fetch(this.endpoint, {
            method: 'POST',
            headers: {
              'Content-Type': 'application/json',
              Authorization: `Bearer ${this.token}`,
            },
            body: JSON.stringify({
              query: getAssetQuery,
              variables: { id },
            }),
          });

          const data = await assetResponse.json() as any;
          const asset = data?.data?.asset;
          
          // An asset is considered fully processed/ready once the final 'url' field is populated.
          if (assetResponse.ok && asset && asset.url) {
            assetData = asset;
            console.log(`Asset successfully processed by Hygraph after ${i + 1} attempts. Stage: ${asset.stage}`);
            break; 
          }
          
          console.log(`Attempt ${i + 1}/${maxRetries}: Asset is processing...`);

        } catch (pollError) {
          console.warn(`Polling attempt ${i + 1} failed: ${pollError}`);
          // Continue loop if polling fails
        }
      }
      
      // Step 4: Publish the Asset (Only if the asset is complete)
      if (assetData) {
          const publishMutation = `
              mutation PublishAsset($id: ID!) {
                  publishAsset(where: { id: $id }) {
                      id
                  }
              }
          `;

          try {
              console.log('Publishing processed asset...');
              // Using basic fetch here to avoid safeFetch's error throwing on 403
              const publishResponse = await fetch(this.endpoint, { 
                  method: 'POST',
                  headers: {
                      'Content-Type': 'application/json',
                      Authorization: `Bearer ${this.token}`,
                  },
                  body: JSON.stringify({
                      query: publishMutation,
                      variables: { id },
                  }),
              });

              if (!publishResponse.ok) {
                  const errorBody = await publishResponse.text();
                  // Log permissions/API errors but don't crash
                  console.warn(`Asset publishing failed (HTTP ${publishResponse.status}). Error: ${errorBody.substring(0, 200)}`);
              } else {
                  console.log('Asset published successfully.');
              }
          } catch (publishError) {
              console.warn(`Caught error during Asset publishing. Error: ${publishError}`);
          }
          
          return { success: true, asset: assetData };
      }


      // If polling fails after all retries, use the initial data as a fallback.
      console.warn('Asset processing and polling failed after max retries. Using initial createAsset data as fallback. This asset will remain in DRAFT.');
      return {
          success: true,
          asset: {
            id,
            fileName: file.originalname,
            url: url,
            mimeType: file.mimetype,
            size: file.size,
          },
>>>>>>> c220203b
      };

    } catch (error) {
      console.error('Hygraph upload error:', error);
      // Ensure the error message is extracted if it's an Error object
      const errorMessage = error instanceof Error ? error.message : String(error);
      return {
        success: false,
        error: errorMessage,
      };
    }
  }
  
  // The rest of the methods
  
  async deleteAsset(assetId: string): Promise<boolean> {
    if (!this.endpoint || !this.token) {
      throw new Error('Hygraph not configured');
    }

    try {
      const deleteMutation = `
        mutation DeleteAsset($id: ID!) {
          deleteAsset(where: { id: $id }) {
            id
          }
        }
      `;

      const response = await this.safeFetch(this.endpoint, {
        method: 'POST',
        headers: {
          'Content-Type': 'application/json',
          Authorization: `Bearer ${this.token}`,
        },
        body: JSON.stringify({
          query: deleteMutation,
          variables: { id: assetId },
        }),
      });

      const data = await response.json() as any;
      return response.ok && !data.errors;
    } catch (error) {
      console.error('Error deleting asset:', error);
      return false;
    }
  }

  async getAsset(assetId: string): Promise<HygraphAsset | null> {
    if (!this.endpoint || !this.token) {
      throw new Error('Hygraph not configured');
    }

    try {
      // Added 'stage' here as well, although not used in the return type
      const query = `
        query GetAsset($id: ID!) {
          asset(where: { id: $id }) {
            id
            fileName
            url
            mimeType
            size
            stage
          }
        }
      `;

      const response = await this.safeFetch(this.endpoint, {
        method: 'POST',
        headers: {
          'Content-Type': 'application/json',
          Authorization: `Bearer ${this.token}`,
        },
        body: JSON.stringify({
          query,
          variables: { id: assetId },
        }),
      });

      const data = await response.json() as any;

      if (!response.ok || data.errors) {
        return null;
      }

      return data.data.asset;
    } catch (error) {
      console.error('Error fetching asset:', error);
      return null;
    }
  }
}

export default new HygraphService();<|MERGE_RESOLUTION|>--- conflicted
+++ resolved
@@ -1,13 +1,6 @@
-<<<<<<< HEAD
-import fetch from 'node-fetch';
-import { Readable } from 'node:stream';
-import { fileFromBuffer, FormData as FormDataNode } from 'formdata-node';
-import { FormDataEncoder } from 'form-data-encoder';
-import { Readable as ReadableStream } from 'stream';
-=======
+
 import fetch, { RequestInit, Response } from 'node-fetch';
 import FormData from 'form-data';
->>>>>>> c220203b
 
 // Interfaces remain the same
 export interface HygraphAsset {
@@ -69,13 +62,9 @@
     try {
       // Step 1: Create asset entry in Hygraph and request POST upload data.
       const createAssetMutation = `
-<<<<<<< HEAD
-        mutation CreateAssetEntry($fileName: String!, $mimeType: String!) {
-          createAsset(data: { fileName: $fileName, mimeType: $mimeType, stage: DRAFT }) {
-=======
+
         mutation CreateAssetEntry($fileName: String!) {
           createAsset(data: { fileName: $fileName }) {
->>>>>>> c220203b
             id
             fileName
             url
@@ -130,21 +119,7 @@
       }
 
       // Step 2: Upload file using POST with form fields (S3 pre-signed POST)
-<<<<<<< HEAD
-      // Build a spec-compliant multipart form using formdata-node + encoder
-      const form = new FormDataNode();
-      const fields = postData.fields || {};
-      Object.keys(fields).forEach((k) => form.append(k, fields[k]));
-      const filePart = await fileFromBuffer(file.buffer, file.originalname, { type: file.mimetype });
-      form.append('file', filePart);
-
-      const encoder = new FormDataEncoder(form);
-      const readable = ReadableStream.from(encoder);
-      const uploadResponse = await fetch(postData.url, {
-        method: 'POST',
-        headers: encoder.headers as any,
-        body: readable as any,
-=======
+
       const form = new (FormData as any)();
       
       // Map the GraphQL response fields to the required S3 POST form field names.
@@ -174,7 +149,7 @@
       const uploadResponse = await this.safeFetch(s3UploadUrl, {
         method: 'POST',
         body: form as any,
->>>>>>> c220203b
+
       });
 
       if (!uploadResponse.ok) {
@@ -183,33 +158,12 @@
         throw new Error(`Failed to upload file: ${uploadResponse.statusText}. Response body: ${errorText.substring(0, 200)}`);
       }
 
-<<<<<<< HEAD
-      // Step 3: Try to publish as soon as possible (ignore errors if still processing)
-      const publishMutation = `
-        mutation PublishAsset($id: ID!) {
-          publishAsset(where: { id: $id }, to: PUBLISHED) { id }
-        }
-      `;
-      try {
-        await fetch(this.endpoint, {
-          method: 'POST',
-          headers: {
-            'Content-Type': 'application/json',
-            Authorization: `Bearer ${this.token}`,
-          },
-          body: JSON.stringify({ query: publishMutation, variables: { id } }),
-        });
-      } catch (e) {
-        // Ignore; will retry after polling
-      }
-
-      // Step 4: Poll for asset to be ready, then ensure it's published
-=======
+
       console.log(`File uploaded successfully to: ${s3UploadUrl}`);
       
       
       // Step 3: Poll for the final asset details (Wait for Hygraph internal processing to complete)
->>>>>>> c220203b
+
       const getAssetQuery = `
         query GetAsset($id: ID!) {
           asset(where: { id: $id }) {
@@ -223,67 +177,7 @@
         }
       `;
 
-<<<<<<< HEAD
-      const maxAttempts = 12; // ~8-10s total with backoff
-      let attempt = 0;
-      let lastAsset: any = null;
-      let delayMs = 500;
-      while (attempt < maxAttempts) {
-        const assetResponse = await fetch(this.endpoint, {
-          method: 'POST',
-          headers: {
-            'Content-Type': 'application/json',
-            Authorization: `Bearer ${this.token}`,
-          },
-          body: JSON.stringify({
-            query: getAssetQuery,
-            variables: { id },
-          }),
-        });
-        const assetData = await assetResponse.json() as any;
-        if (assetResponse.ok && !assetData.errors && assetData.data?.asset) {
-          lastAsset = assetData.data.asset;
-          // Consider ready when URL exists and size is available
-          if (lastAsset.url && typeof lastAsset.size === 'number' && lastAsset.size >= 0) {
-            break;
-          }
-        }
-        await new Promise(resolve => setTimeout(resolve, delayMs));
-        delayMs = Math.min(Math.round(delayMs * 1.5), 3000);
-        attempt += 1;
-      }
-
-      // Ensure publish after processing
-      try {
-        await fetch(this.endpoint, {
-          method: 'POST',
-          headers: {
-            'Content-Type': 'application/json',
-            Authorization: `Bearer ${this.token}`,
-          },
-          body: JSON.stringify({ query: publishMutation, variables: { id } }),
-        });
-      } catch (e) {
-        // Non-fatal; asset direct URL will still work
-      }
-
-      // Use the most recent asset data if available, else fallback to initial create response
-      if (lastAsset) {
-        return {
-          success: true,
-          asset: lastAsset,
-        };
-      }
-      return {
-        success: true,
-        asset: {
-          id,
-          fileName: file.originalname,
-          url: url,
-          mimeType: file.mimetype,
-          size: file.size,
-        },
-=======
+
       let assetData = null;
       // *** Aggressively increased retries to 40 for a maximum wait of 200 seconds (3 minutes 20 seconds) ***
       const maxRetries = 40; 
@@ -374,7 +268,7 @@
             mimeType: file.mimetype,
             size: file.size,
           },
->>>>>>> c220203b
+
       };
 
     } catch (error) {
