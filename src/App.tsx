--- conflicted
+++ resolved
@@ -26,11 +26,7 @@
 import Forum from "./pages/Forum";
 import ForumThread from "./pages/ForumThread";
 // Dev utilities removed for production cleanup
-<<<<<<< HEAD
-// SupportTickets removed per client request
-=======
-
->>>>>>> 94db7e3e
+
 import Events from "./pages/Events";
 import Students from "./pages/Students";
 import Submissions from "./pages/Submissions";
@@ -125,20 +121,13 @@
               element={
                 <ProtectedRoute>
                   <DashboardWrapper>
-<<<<<<< HEAD
-                    <Events />
-=======
+
                     <SuperAdminRoute page="events" />
->>>>>>> 94db7e3e
-                  </DashboardWrapper>
-                </ProtectedRoute>
-              } 
-            />
-<<<<<<< HEAD
-            {/* Support tickets route removed */}
-=======
-            
->>>>>>> 94db7e3e
+                  </DashboardWrapper>
+                </ProtectedRoute>
+              } 
+            />
+
             <Route 
               path="/dashboard/reports" 
               element={
@@ -320,11 +309,7 @@
             />
             {/* ADD ALL CUSTOM ROUTES ABOVE THE CATCH-ALL "*" ROUTE */}
 
-<<<<<<< HEAD
-            {/* Public support tickets route removed */}
-=======
-            
->>>>>>> 94db7e3e
+
             <Route 
               path="/events" 
               element={
