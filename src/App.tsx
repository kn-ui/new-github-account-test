--- conflicted
+++ resolved
@@ -39,20 +39,7 @@
 import Submissions from "./pages/Submissions";
 import TeacherReports from "./pages/TeacherReports";
 import Certificates from "./pages/Certificates";
-<<<<<<< HEAD
-import CreateEvent from "./pages/CreateEvent";
-import AdminReports from "./pages/AdminReports";
-import AdminSettings from "./pages/AdminSettings";
-import TeacherCourses from "./pages/TeacherCourses";
-import TeacherAssignments from "./pages/TeacherAssignments";
-import TeacherAnnouncements from "./pages/TeacherAnnouncements";
-import TeacherCourseMaterials from "./pages/TeacherCourseMaterials";
-import StudentCourses from "./pages/StudentCourses";
-import StudentAssignments from "./pages/StudentAssignments";
-import StudentSubmissions from "./pages/StudentSubmissions";
-import StudentGrades from "./pages/StudentGrades";
-=======
->>>>>>> da778ac1
+
 // import Catalog from "./pages/Catalog";
 
 const queryClient = new QueryClient();
@@ -119,19 +106,7 @@
               } 
             />
             <Route 
-<<<<<<< HEAD
-              path="/dashboard/teacher-courses" 
-              element={
-                <ProtectedRoute>
-                  <DashboardWrapper>
-                    <TeacherCourses />
-                  </DashboardWrapper>
-                </ProtectedRoute>
-              } 
-            />
-            <Route 
-=======
->>>>>>> da778ac1
+
               path="/dashboard/events" 
               element={
                 <ProtectedRoute>
@@ -142,17 +117,7 @@
               } 
             />
             <Route 
-<<<<<<< HEAD
-              path="/create-event" 
-              element={
-                <ProtectedRoute>
-                  <CreateEvent />
-                </ProtectedRoute>
-              } 
-            />
-            <Route 
-=======
->>>>>>> da778ac1
+
               path="/dashboard/support-tickets" 
               element={
                 <ProtectedRoute>
@@ -167,11 +132,8 @@
               element={
                 <ProtectedRoute>
                   <DashboardWrapper>
-<<<<<<< HEAD
-                    <AdminReports />
-=======
+
                     <div>Admin Reports Page</div>
->>>>>>> da778ac1
                   </DashboardWrapper>
                 </ProtectedRoute>
               } 
@@ -181,11 +143,8 @@
               element={
                 <ProtectedRoute>
                   <DashboardWrapper>
-<<<<<<< HEAD
-                    <AdminSettings />
-=======
+
                     <div>Admin Settings Page</div>
->>>>>>> da778ac1
                   </DashboardWrapper>
                 </ProtectedRoute>
               } 
@@ -207,11 +166,8 @@
               element={
                 <ProtectedRoute>
                   <DashboardWrapper>
-<<<<<<< HEAD
-                    <TeacherAssignments />
-=======
+
                     <div>Teacher Assignments Page</div>
->>>>>>> da778ac1
                   </DashboardWrapper>
                 </ProtectedRoute>
               } 
@@ -231,11 +187,8 @@
               element={
                 <ProtectedRoute>
                   <DashboardWrapper>
-<<<<<<< HEAD
-                    <TeacherAnnouncements />
-=======
+
                     <div>Teacher Announcements Page</div>
->>>>>>> da778ac1
                   </DashboardWrapper>
                 </ProtectedRoute>
               } 
@@ -245,11 +198,8 @@
               element={
                 <ProtectedRoute>
                   <DashboardWrapper>
-<<<<<<< HEAD
-                    <TeacherCourseMaterials />
-=======
+
                     <div>Teacher Course Materials Page</div>
->>>>>>> da778ac1
                   </DashboardWrapper>
                 </ProtectedRoute>
               } 
@@ -271,49 +221,19 @@
               element={
                 <ProtectedRoute>
                   <DashboardWrapper>
-<<<<<<< HEAD
-                    <StudentAssignments />
-                  </DashboardWrapper>
-                </ProtectedRoute>
-              } 
-            />
-            <Route 
-              path="/dashboard/student-courses" 
-              element={
-                <ProtectedRoute>
-                  <DashboardWrapper>
-                    <StudentCourses />
-                  </DashboardWrapper>
-                </ProtectedRoute>
-              } 
-            />
-            <Route 
-              path="/dashboard/student-submissions/:assignmentId/:action" 
-              element={
-                <ProtectedRoute>
-                  <DashboardWrapper>
-                    <StudentSubmissions />
-=======
+
                     <div>Student Assignments Page</div>
->>>>>>> da778ac1
-                  </DashboardWrapper>
-                </ProtectedRoute>
-              } 
-            />
-            <Route 
-<<<<<<< HEAD
-              path="/dashboard/student-grades" 
-              element={
-                <ProtectedRoute>
-                  <DashboardWrapper>
-                    <StudentGrades />
-=======
+                  </DashboardWrapper>
+                </ProtectedRoute>
+              } 
+            />
+            <Route 
+
               path="/dashboard/student-submissions" 
               element={
                 <ProtectedRoute>
                   <DashboardWrapper>
                     <div>Student Submissions Page</div>
->>>>>>> da778ac1
                   </DashboardWrapper>
                 </ProtectedRoute>
               } 
