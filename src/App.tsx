import { Toaster } from "@/components/ui/toaster";
import { Toaster as Sonner } from "@/components/ui/sonner";
import { TooltipProvider } from "@/components/ui/tooltip";
import { QueryClient, QueryClientProvider } from "@tanstack/react-query";
import { BrowserRouter, Routes, Route } from "react-router-dom";
import { AuthProvider } from "@/contexts/AuthContext";
import ProtectedRoute from "@/components/ProtectedRoute";
import Index from "./pages/Index";
import Login from "./pages/Login";
import Signup from "./pages/Signup";
import Dashboard from "./pages/Dashboard";
import DashboardWrapper from "./components/DashboardWrapper";
import Courses from "./pages/Courses";
import CourseDetail from "./pages/CourseDetail";
import CreateCourse from "./pages/CreateCourse";
import UserManager from "./pages/UserManager";
import CourseManager from "./pages/CourseManager";
import NotFound from "./pages/NotFound";
import About from "./pages/About";
import Academic from "./pages/Academic";
import Admissions from "./pages/Admissions";
import Calendar from "./pages/Calendar";
import Rules from "./pages/Rules";
import Blog from "./pages/Blog";
import Contact from "./pages/Contact";
import Forum from "./pages/Forum";
import ForumThread from "./pages/ForumThread";
import DatabaseSeeder from "./components/DatabaseSeeder";
import AuthUserSeeder from "./components/AuthUserSeeder";
import TestAuthUIDs from "./components/TestAuthUIDs";
import UIDMapper from "./components/UIDMapper";
import SimpleTest from "./components/SimpleTest";
import QuickUIDFix from "./components/QuickUIDFix";
import AuthDebugger from "./components/AuthDebugger";
import CorrectUIDFixer from "./components/CorrectUIDFixer";
import SupportTickets from "./pages/SupportTickets";
import Events from "./pages/Events";
import Students from "./pages/Students";
import Submissions from "./pages/Submissions";
import TeacherReports from "./pages/TeacherReports";
import Certificates from "./pages/Certificates";
<<<<<<< HEAD
import CreateEvent from "./pages/CreateEvent";
import AdminReports from "./pages/AdminReports";
import SystemSettings from "./pages/SystemSettings";
import TeacherAssignments from "./pages/TeacherAssignments";
import TeacherAnnouncements from "./pages/TeacherAnnouncements";
import TeacherCourseMaterials from "./pages/TeacherCourseMaterials";
import StudentAssignments from "./pages/StudentAssignments";
import StudentSubmissions from "./pages/StudentSubmissions";
=======

>>>>>>> 95ae010b
// import Catalog from "./pages/Catalog";

const queryClient = new QueryClient();

const App = () => (
  <QueryClientProvider client={queryClient}>
    <TooltipProvider>
      <Toaster />
      <Sonner />
      <BrowserRouter>
        <AuthProvider>
          <Routes>
            <Route path="/" element={<Index />} />
            <Route path="/login" element={<Login />} />
            <Route path="/signup" element={<Signup />} />
            <Route path="/about" element={<About />} />
            <Route path="/academic" element={<Academic />} />
            <Route path="/admissions" element={<Admissions />} />
            <Route path="/calendar" element={<Calendar />} />
            <Route path="/rules" element={<Rules />} />
            <Route path="/blog" element={<Blog />} />
            <Route path="/contact" element={<Contact />} />
            <Route path="/forum" element={<Forum />} />
            <Route path="/forum/:threadId" element={<ForumThread />} />
            <Route path="/seed-database" element={<DatabaseSeeder />} />
            <Route path="/seed-auth-users" element={<AuthUserSeeder />} />
            <Route path="/test-auth-uids" element={<TestAuthUIDs />} />
            <Route path="/uid-mapper" element={<UIDMapper />} />
            <Route path="/simple-test" element={<SimpleTest />} />
            <Route path="/quick-uid-fix" element={<QuickUIDFix />} />
            <Route path="/auth-debugger" element={<AuthDebugger />} />
            <Route path="/correct-uid-fixer" element={<CorrectUIDFixer />} />
            {/* <Route path="/catalog" element={<Catalog />} /> */}
            <Route path="/courses" element={<Courses />} />
            <Route path="/courses/:courseId" element={<CourseDetail />} />
            <Route 
              path="/dashboard" 
              element={
                <ProtectedRoute>
                  <Dashboard />
                </ProtectedRoute>
              } 
            />
            
            {/* Dashboard Sub-routes */}
            <Route 
              path="/dashboard/users" 
              element={
                <ProtectedRoute>
                  <DashboardWrapper>
                    <UserManager />
                  </DashboardWrapper>
                </ProtectedRoute>
              } 
            />
            <Route 
              path="/dashboard/courses" 
              element={
                <ProtectedRoute>
                  <DashboardWrapper>
                    <CourseManager />
                  </DashboardWrapper>
                </ProtectedRoute>
              } 
            />
            <Route 

              path="/dashboard/events" 
              element={
                <ProtectedRoute>
                  <DashboardWrapper>
                    <Events />
                  </DashboardWrapper>
                </ProtectedRoute>
              } 
            />
            <Route 

              path="/dashboard/support-tickets" 
              element={
                <ProtectedRoute>
                  <DashboardWrapper>
                    <SupportTickets />
                  </DashboardWrapper>
                </ProtectedRoute>
              } 
            />
            <Route 
              path="/dashboard/reports" 
              element={
                <ProtectedRoute>
                  <DashboardWrapper>
<<<<<<< HEAD
                    <AdminReports />
=======

                    <div>Admin Reports Page</div>
>>>>>>> 95ae010b
                  </DashboardWrapper>
                </ProtectedRoute>
              } 
            />
            <Route 
              path="/dashboard/settings" 
              element={
                <ProtectedRoute>
                  <DashboardWrapper>
<<<<<<< HEAD
                    <SystemSettings />
=======

                    <div>Admin Settings Page</div>
>>>>>>> 95ae010b
                  </DashboardWrapper>
                </ProtectedRoute>
              } 
            />
            
            {/* Teacher Dashboard Routes */}
            <Route 
              path="/dashboard/students" 
              element={
                <ProtectedRoute>
                  <DashboardWrapper>
                    <Students />
                  </DashboardWrapper>
                </ProtectedRoute>
              } 
            />
            <Route 
              path="/dashboard/assignments" 
              element={
                <ProtectedRoute>
                  <DashboardWrapper>
<<<<<<< HEAD
                    <TeacherAssignments />
=======

                    <div>Teacher Assignments Page</div>
>>>>>>> 95ae010b
                  </DashboardWrapper>
                </ProtectedRoute>
              } 
            />
            <Route 
              path="/dashboard/submissions" 
              element={
                <ProtectedRoute>
                  <DashboardWrapper>
                    <Submissions />
                  </DashboardWrapper>
                </ProtectedRoute>
              } 
            />
            <Route 
              path="/dashboard/announcements" 
              element={
                <ProtectedRoute>
                  <DashboardWrapper>
<<<<<<< HEAD
                    <TeacherAnnouncements />
=======

                    <div>Teacher Announcements Page</div>
>>>>>>> 95ae010b
                  </DashboardWrapper>
                </ProtectedRoute>
              } 
            />
            <Route 
              path="/dashboard/materials" 
              element={
                <ProtectedRoute>
                  <DashboardWrapper>
<<<<<<< HEAD
                    <TeacherCourseMaterials />
=======

                    <div>Teacher Course Materials Page</div>
>>>>>>> 95ae010b
                  </DashboardWrapper>
                </ProtectedRoute>
              } 
            />
            <Route 
              path="/dashboard/teacher-reports" 
              element={
                <ProtectedRoute>
                  <DashboardWrapper>
                    <TeacherReports />
                  </DashboardWrapper>
                </ProtectedRoute>
              } 
            />
            
            {/* Student Dashboard Routes */}
            <Route 
              path="/dashboard/student-assignments" 
              element={
                <ProtectedRoute>
                  <DashboardWrapper>
<<<<<<< HEAD
                    <StudentAssignments />
=======

                    <div>Student Assignments Page</div>
>>>>>>> 95ae010b
                  </DashboardWrapper>
                </ProtectedRoute>
              } 
            />
            <Route 

              path="/dashboard/student-submissions" 
              element={
                <ProtectedRoute>
                  <DashboardWrapper>
                    <StudentSubmissions />
                  </DashboardWrapper>
                </ProtectedRoute>
              } 
            />
            <Route 
              path="/dashboard/certificates" 
              element={
                <ProtectedRoute>
                  <DashboardWrapper>
                    <Certificates />
                  </DashboardWrapper>
                </ProtectedRoute>
              } 
            />
            <Route 
              path="/dashboard/student-announcements" 
              element={
                <ProtectedRoute>
                  <DashboardWrapper>
                    <div>Student Announcements Page</div>
                  </DashboardWrapper>
                </ProtectedRoute>
              } 
            />
            <Route 
              path="/dashboard/progress" 
              element={
                <ProtectedRoute>
                  <DashboardWrapper>
                    <div>Student Progress Page</div>
                  </DashboardWrapper>
                </ProtectedRoute>
              } 
            />
            <Route 
              path="/create-course" 
              element={
                <ProtectedRoute>
                  <CreateCourse />
                </ProtectedRoute>
              } 
            />
            <Route 
              path="/user-manager" 
              element={
                <ProtectedRoute>
                  <UserManager />
                </ProtectedRoute>
              } 
            />
            <Route 
              path="/course-manager" 
              element={
                <ProtectedRoute>
                  <CourseManager />
                </ProtectedRoute>
              } 
            />
            {/* ADD ALL CUSTOM ROUTES ABOVE THE CATCH-ALL "*" ROUTE */}

            <Route 
              path="/support-tickets" 
              element={
                <ProtectedRoute>
                  <SupportTickets />
                </ProtectedRoute>
              } 
            />
            <Route 
              path="/events" 
              element={
                <ProtectedRoute>
                  <Events />
                </ProtectedRoute>
              } 
            />
            <Route 
              path="/create-event" 
              element={
                <ProtectedRoute>
                  <CreateEvent />
                </ProtectedRoute>
              } 
            />
            <Route 
              path="/students" 
              element={
                <ProtectedRoute>
                  <Students />
                </ProtectedRoute>
              } 
            />
            <Route 
              path="/submissions" 
              element={
                <ProtectedRoute>
                  <Submissions />
                </ProtectedRoute>
              } 
            />
            <Route 
              path="/teacher-reports" 
              element={
                <ProtectedRoute>
                  <TeacherReports />
                </ProtectedRoute>
              } 
            />
            <Route 
              path="/certificates" 
              element={
                <ProtectedRoute>
                  <Certificates />
                </ProtectedRoute>
              } 
            />
            <Route path="*" element={<NotFound />} />
          </Routes>
        </AuthProvider>
      </BrowserRouter>
    </TooltipProvider>
  </QueryClientProvider>
);

export default App;<|MERGE_RESOLUTION|>--- conflicted
+++ resolved
@@ -39,18 +39,7 @@
 import Submissions from "./pages/Submissions";
 import TeacherReports from "./pages/TeacherReports";
 import Certificates from "./pages/Certificates";
-<<<<<<< HEAD
-import CreateEvent from "./pages/CreateEvent";
-import AdminReports from "./pages/AdminReports";
-import SystemSettings from "./pages/SystemSettings";
-import TeacherAssignments from "./pages/TeacherAssignments";
-import TeacherAnnouncements from "./pages/TeacherAnnouncements";
-import TeacherCourseMaterials from "./pages/TeacherCourseMaterials";
-import StudentAssignments from "./pages/StudentAssignments";
-import StudentSubmissions from "./pages/StudentSubmissions";
-=======
-
->>>>>>> 95ae010b
+
 // import Catalog from "./pages/Catalog";
 
 const queryClient = new QueryClient();
@@ -143,12 +132,9 @@
               element={
                 <ProtectedRoute>
                   <DashboardWrapper>
-<<<<<<< HEAD
-                    <AdminReports />
-=======
+
 
                     <div>Admin Reports Page</div>
->>>>>>> 95ae010b
                   </DashboardWrapper>
                 </ProtectedRoute>
               } 
@@ -158,12 +144,9 @@
               element={
                 <ProtectedRoute>
                   <DashboardWrapper>
-<<<<<<< HEAD
-                    <SystemSettings />
-=======
+
 
                     <div>Admin Settings Page</div>
->>>>>>> 95ae010b
                   </DashboardWrapper>
                 </ProtectedRoute>
               } 
@@ -185,12 +168,9 @@
               element={
                 <ProtectedRoute>
                   <DashboardWrapper>
-<<<<<<< HEAD
-                    <TeacherAssignments />
-=======
+
 
                     <div>Teacher Assignments Page</div>
->>>>>>> 95ae010b
                   </DashboardWrapper>
                 </ProtectedRoute>
               } 
@@ -210,12 +190,9 @@
               element={
                 <ProtectedRoute>
                   <DashboardWrapper>
-<<<<<<< HEAD
-                    <TeacherAnnouncements />
-=======
+
 
                     <div>Teacher Announcements Page</div>
->>>>>>> 95ae010b
                   </DashboardWrapper>
                 </ProtectedRoute>
               } 
@@ -225,12 +202,9 @@
               element={
                 <ProtectedRoute>
                   <DashboardWrapper>
-<<<<<<< HEAD
-                    <TeacherCourseMaterials />
-=======
+
 
                     <div>Teacher Course Materials Page</div>
->>>>>>> 95ae010b
                   </DashboardWrapper>
                 </ProtectedRoute>
               } 
@@ -252,12 +226,9 @@
               element={
                 <ProtectedRoute>
                   <DashboardWrapper>
-<<<<<<< HEAD
-                    <StudentAssignments />
-=======
+
 
                     <div>Student Assignments Page</div>
->>>>>>> 95ae010b
                   </DashboardWrapper>
                 </ProtectedRoute>
               } 
