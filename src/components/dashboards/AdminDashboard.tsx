import React, { useEffect, useState } from 'react';
<<<<<<< HEAD
import { Users, BookOpen, TrendingUp, Shield, UserPlus, BarChart3, AlertCircle, CheckCircle, Settings, Download, Plus, Calendar, FileText } from 'lucide-react';
import { Link, useNavigate } from 'react-router-dom';
import { useAuth } from '@/contexts/AuthContext';
import { useI18n } from '@/contexts/I18nContext';
import { 
  userService, 
  courseService, 
  analyticsService, 
  supportTicketService,
  eventService,
  FirestoreUser,
  FirestoreCourse,
  FirestoreSupportTicket,
  FirestoreEvent
} from '@/lib/firestore';
import { Button } from '@/components/ui/button';
import { Dialog, DialogContent, DialogHeader, DialogTitle, DialogTrigger } from '@/components/ui/dialog';
import { Input } from '@/components/ui/input';
import { Label } from '@/components/ui/label';
import { Select, SelectContent, SelectItem, SelectTrigger, SelectValue } from '@/components/ui/select';
import { Textarea } from '@/components/ui/textarea';
import { toast } from 'sonner';
import { LineChart, Line, XAxis, YAxis, CartesianGrid, Tooltip, ResponsiveContainer, BarChart, Bar } from 'recharts';
=======
import { Users, BookOpen, TrendingUp, Shield, UserPlus, BarChart3, AlertCircle, CheckCircle, Settings, Download, Plus, Calendar } from 'lucide-react';
import { Link, useNavigate } from 'react-router-dom';
import { useAuth } from '@/contexts/AuthContext';
import { useI18n } from '@/contexts/I18nContext';
import { analyticsService, userService, realtimeService } from '@/lib/firestore';
import { AnalyticsChart, EnrollmentTrendChart, CourseCompletionChart, UserActivityChart, RoleDistributionChart } from '@/components/ui/AnalyticsChart';
import AddUserModal from '@/components/ui/AddUserModal';
import ReportGenerator from '@/components/ui/ReportGenerator';
>>>>>>> 3c7ec332

interface RecentUserRow {
  name: string;
  email: string;
  role: string;
  joinDate: string;
  status: 'active' | 'pending' | 'inactive';
}

export default function AdminDashboard() {
  const [stats, setStats] = useState<any>(null);
  const [recentUsers, setRecentUsers] = useState<RecentUserRow[]>([]);
  const [supportTickets, setSupportTickets] = useState<FirestoreSupportTicket[]>([]);
  const [events, setEvents] = useState<FirestoreEvent[]>([]);
  const [loading, setLoading] = useState<boolean>(true);
<<<<<<< HEAD
  const [showAddUserDialog, setShowAddUserDialog] = useState(false);
  const [showAddEventDialog, setShowAddEventDialog] = useState(false);
  const [newUserData, setNewUserData] = useState({
    displayName: '',
    email: '',
    role: 'student' as 'student' | 'teacher' | 'admin',
    password: ''
  });
  const [newEventData, setNewEventData] = useState({
    title: '',
    date: '',
    description: ''
  });
  
=======
  const [showAddUserModal, setShowAddUserModal] = useState(false);
  const [showReportGenerator, setShowReportGenerator] = useState(false);
  const [chartData, setChartData] = useState<any>({});
  const [notification, setNotification] = useState<{ message: string; type: 'success' | 'error' } | null>(null);
>>>>>>> 3c7ec332
  const navigate = useNavigate();
  const { logout, createUser } = useAuth();
  const { t } = useI18n();

  const systemStats = [
    { label: t('admin.systemStats.totalUsers'), key: 'totalUsers', value: '0', change: '+0%', icon: Users, color: 'blue' },
    { label: t('admin.systemStats.activeCourses'), key: 'activeCourses', value: '0', change: '+0%', icon: BookOpen, color: 'teal' },
    { label: t('admin.systemStats.completionRate'), key: 'completionRate', value: '0%', change: '+0%', icon: TrendingUp, color: 'green' },
    { label: t('admin.systemStats.systemHealth'), key: 'systemHealth', value: '99.9%', change: '+0.1%', icon: Shield, color: 'purple' },
  ] as const;

  useEffect(() => {
    const loadData = async () => {
      try {
        setLoading(true);
        
<<<<<<< HEAD
        // Load all data in parallel
        const [systemStatsData, usersData, ticketsData, eventsData] = await Promise.all([
          analyticsService.getSystemStats(),
          userService.getUsers(10),
          supportTicketService.getAllTickets(),
          eventService.getEvents()
        ]);

        setStats(systemStatsData);
        setSupportTickets(ticketsData);
        setEvents(eventsData);

        // Transform users data
        const rows: RecentUserRow[] = usersData.map((u: FirestoreUser) => ({
          name: u.displayName || '—',
          email: u.email || '—',
          role: u.role || 'student',
          joinDate: u.createdAt.toDate().toISOString().slice(0, 10),
          status: u.isActive ? 'active' : 'inactive',
        }));
        setRecentUsers(rows);

      } catch (error) {
        console.error('Error loading dashboard data:', error);
        toast.error('Failed to load dashboard data');
=======
        // Load admin stats from Firestore
        const adminStats = await analyticsService.getAdminStats();
        setStats(adminStats);

        // Load recent users from Firestore
        const users = await userService.getUsers(10);
        const rows: RecentUserRow[] = users.map((u: any) => ({
          name: u.displayName || '—',
          email: u.email || '—',
          role: u.role || 'student',
          joinDate: u.createdAt ? u.createdAt.toDate().toISOString().slice(0, 10) : '—',
          status: u.isActive ? 'active' : 'inactive',
        }));
        setRecentUsers(rows);

        // Generate sample chart data
        setChartData({
          enrollmentTrends: [
            { name: 'Jan', enrollments: 45 },
            { name: 'Feb', enrollments: 52 },
            { name: 'Mar', enrollments: 48 },
            { name: 'Apr', enrollments: 61 },
            { name: 'May', enrollments: 55 },
            { name: 'Jun', enrollments: 67 },
          ],
          courseCompletion: [
            { name: 'Biblical Studies', completionRate: 78 },
            { name: 'Theology', completionRate: 65 },
            { name: 'Leadership', completionRate: 92 },
            { name: 'Ethics', completionRate: 71 },
            { name: 'History', completionRate: 84 },
          ],
          userActivity: [
            { name: 'Mon', activeUsers: 120 },
            { name: 'Tue', activeUsers: 135 },
            { name: 'Wed', activeUsers: 142 },
            { name: 'Thu', activeUsers: 128 },
            { name: 'Fri', activeUsers: 156 },
            { name: 'Sat', activeUsers: 98 },
            { name: 'Sun', activeUsers: 87 },
          ],
          roleDistribution: [
            { name: 'Students', value: 65 },
            { name: 'Teachers', value: 25 },
            { name: 'Admins', value: 10 },
          ],
        });

      } catch (error) {
        console.error('Failed to load dashboard data:', error);
        setStats(null);
        setRecentUsers([]);
>>>>>>> 3c7ec332
      } finally {
        setLoading(false);
      }
    };

    loadData();
  }, []);

<<<<<<< HEAD
  const handleCreateUser = async () => {
    try {
      if (!newUserData.displayName || !newUserData.email || !newUserData.password) {
        toast.error('Please fill in all required fields');
        return;
      }
=======
  // Set up real-time listeners
  useEffect(() => {
    const unsubscribeUsers = realtimeService.onUsersChange((snapshot) => {
      // Update users in real-time
      const users = snapshot.docs.map(doc => ({ id: doc.id, ...doc.data() }));
      const rows: RecentUserRow[] = users.slice(0, 10).map((u: any) => ({
        name: u.displayName || '—',
        email: u.email || '—',
        role: u.role || 'student',
        joinDate: u.createdAt ? u.createdAt.toDate().toISOString().slice(0, 10) : '—',
        status: u.isActive ? 'active' : 'inactive',
      }));
      setRecentUsers(rows);
    });

    return () => {
      unsubscribeUsers();
    };
  }, []);

  const pendingApprovals = [
    { type: 'Course', name: 'Advanced Biblical Interpretation', author: 'Dr. Sarah Wilson', date: '2025-01-15' },
    { type: 'User', name: 'New Teacher Application', author: 'Rev. Mark Stevens', date: '2025-01-14' },
    { type: 'Course', name: 'Modern Christian Ethics', author: 'Prof. Lisa Chen', date: '2025-01-13' },
  ];
>>>>>>> 3c7ec332

      // Create user in Firebase Auth first
      const { createUserWithEmailAndPassword } = await import('firebase/auth');
      const { auth } = await import('@/lib/firebase');
      
      const userCredential = await createUserWithEmailAndPassword(
        auth, 
        newUserData.email, 
        newUserData.password
      );

      // Create user profile in Firestore
      await createUser({
        uid: userCredential.user.uid,
        displayName: newUserData.displayName,
        email: newUserData.email,
        role: newUserData.role,
        isActive: true
      });

      toast.success('User created successfully!');
      setShowAddUserDialog(false);
      setNewUserData({ displayName: '', email: '', role: 'student', password: '' });
      
      // Refresh data
      window.location.reload();
    } catch (error: any) {
      toast.error('Failed to create user: ' + error.message);
    }
  };

  const handleCreateEvent = async () => {
    try {
      if (!newEventData.title || !newEventData.date || !newEventData.description) {
        toast.error('Please fill in all required fields');
        return;
      }

      const { currentUser } = useAuth();
      await eventService.createEvent({
        title: newEventData.title,
        date: new Date(newEventData.date) as any,
        description: newEventData.description,
        createdBy: currentUser?.uid || 'admin'
      });

      toast.success('Event created successfully!');
      setShowAddEventDialog(false);
      setNewEventData({ title: '', date: '', description: '' });
      
      // Refresh events
      const eventsData = await eventService.getEvents();
      setEvents(eventsData);
    } catch (error: any) {
      toast.error('Failed to create event: ' + error.message);
    }
  };

  const getColorClasses = (color: string) => {
    const colors = {
      blue: 'bg-blue-100 text-blue-600',
      teal: 'bg-teal-100 text-teal-600',
      green: 'bg-green-100 text-green-600',
      purple: 'bg-purple-100 text-purple-600',
    };
    return colors[color as keyof typeof colors] || colors.blue;
  };

  const getStatusColor = (status: string) => {
    switch (status) {
      case 'active': return 'bg-green-100 text-green-800';
      case 'pending': return 'bg-yellow-100 text-yellow-800';
      case 'inactive': return 'bg-gray-100 text-gray-800';
      default: return 'bg-gray-100 text-gray-800';
    }
  };

  const getTicketStatusColor = (status: string) => {
    switch (status) {
      case 'open': return 'bg-red-100 text-red-800';
      case 'in_progress': return 'bg-yellow-100 text-yellow-800';
      case 'resolved': return 'bg-green-100 text-green-800';
      case 'closed': return 'bg-gray-100 text-gray-800';
      default: return 'bg-gray-100 text-gray-800';
    }
  };

  const getAlertColor = (type: string) => {
    switch (type) {
      case 'warning': return 'bg-yellow-50 border-yellow-200 text-yellow-800';
      case 'info': return 'bg-blue-50 border-blue-200 text-blue-800';
      case 'success': return 'bg-green-50 border-green-200 text-green-800';
      case 'error': return 'bg-red-50 border-red-200 text-red-800';
      default: return 'bg-gray-50 border-gray-200 text-gray-800';
    }
  };

  const getAlertIcon = (type: string) => {
    switch (type) {
      case 'warning': return <AlertCircle className="h-4 w-4" />;
      case 'success': return <CheckCircle className="h-4 w-4" />;
      default: return <AlertCircle className="h-4 w-4" />;
    }
  };

<<<<<<< HEAD
  // Sample analytics data
  const enrollmentData = [
    { month: 'Jan', enrollments: 65 },
    { month: 'Feb', enrollments: 78 },
    { month: 'Mar', enrollments: 90 },
    { month: 'Apr', enrollments: 85 },
    { month: 'May', enrollments: 95 },
    { month: 'Jun', enrollments: 110 },
  ];

  const courseCompletionData = [
    { course: 'Biblical Studies', completion: 85 },
    { course: 'Theology', completion: 78 },
    { course: 'Church History', completion: 92 },
    { course: 'Pastoral Care', completion: 88 },
  ];
=======
  const handleUserCreated = () => {
    setNotification({ message: 'User created successfully!', type: 'success' });
    // Refresh the dashboard data
    window.location.reload();
  };

  const handleReportGenerated = (message: string) => {
    setNotification({ message, type: 'success' });
  };

  const handleError = (message: string) => {
    setNotification({ message, type: 'error' });
  };
>>>>>>> 3c7ec332

  if (loading) {
    return (
      <div className="min-h-screen bg-gray-50 flex items-center justify-center">
        <div className="text-gray-600">Loading admin overview...</div>
      </div>
    );
  }

  return (
    <div className="min-h-screen bg-gray-50">
      {/* Header + Navigation */}
      <div className="bg-white shadow-sm border-b">
        <div className="max-w-7xl mx-auto px-4 sm:px-6 lg:px-8 py-6">
          <div className="flex justify-between items-center">
            <div>
              <h1 className="text-2xl font-bold text-gray-900">{t('admin.title')}</h1>
              <p className="text-gray-600">{t('admin.subtitle')}</p>
            </div>
            <div className="flex items-center space-x-2">
              <Link to="/" className="text-sm px-3 py-2 rounded hover:bg-gray-100">{t('nav.home')}</Link>
              <Link to="/courses" className="text-sm px-3 py-2 rounded hover:bg-gray-100">{t('nav.courses')}</Link>
              <Link to="/forum" className="text-sm px-3 py-2 rounded hover:bg-gray-100">{t('nav.forum')}</Link>
              <button onClick={async () => { await logout(); navigate('/'); }} className="text-sm px-3 py-2 rounded hover:bg-gray-100">{t('auth.logout')}</button>
            </div>
          </div>
        </div>
      </div>

      <div className="max-w-7xl mx-auto px-4 sm:px-6 lg:px-8 py-8">
        {/* Notification */}
        {notification && (
          <div className={`mb-6 p-4 rounded-md ${
            notification.type === 'success' 
              ? 'bg-green-50 border border-green-200 text-green-800' 
              : 'bg-red-50 border border-red-200 text-red-800'
          }`}>
            <div className="flex justify-between items-center">
              <span>{notification.message}</span>
              <button
                onClick={() => setNotification(null)}
                className="text-gray-400 hover:text-gray-600"
              >
                <X className="h-4 w-4" />
              </button>
            </div>
          </div>
        )}

        {/* Stats Cards */}
        <div className="grid grid-cols-1 md:grid-cols-4 gap-6 mb-8">
          {systemStats.map((stat, index) => {
            const valueOverride = stats && stat.key in stats
              ? stat.key === 'completionRate'
                ? `${stats.completionRate}%`
                : stat.key === 'systemHealth'
                  ? `${stats.systemHealth}%`
                  : String((stats as any)[stat.key])
              : stat.value;
            return (
              <div key={index} className="bg-white p-6 rounded-lg shadow-sm border">
                <div className="flex items-center justify-between mb-4">
                  <div className={`p-3 rounded-full ${getColorClasses(stat.color)}`}>
                    <stat.icon className="h-6 w-6" />
                  </div>
                  <span className="text-sm font-medium text-green-600">{stat.change}</span>
                </div>
                <div>
                  <p className="text-2xl font-semibold text-gray-900">{valueOverride}</p>
                  <p className="text-sm text-gray-600">{stat.label}</p>
                </div>
              </div>
            );
          })}
        </div>

        <div className="grid lg:grid-cols-3 gap-8">
          {/* Main Content */}
          <div className="lg:col-span-2 space-y-8">
            {/* Recent Users */}
            <div className="bg-white rounded-lg shadow-sm border">
              <div className="p-6 border-b">
                <div className="flex justify-between items-center">
                  <div>
                    <h2 className="text-xl font-semibold text-gray-900">{t('admin.recentUsers.title')}</h2>
                    <p className="text-gray-600">{t('admin.recentUsers.subtitle')}</p>
                  </div>
                  <Dialog open={showAddUserDialog} onOpenChange={setShowAddUserDialog}>
                    <DialogTrigger asChild>
                      <Button size="sm">
                        <UserPlus className="h-4 w-4 mr-2" />
                        Add User
                      </Button>
                    </DialogTrigger>
                    <DialogContent>
                      <DialogHeader>
                        <DialogTitle>Add New User</DialogTitle>
                      </DialogHeader>
                      <div className="space-y-4">
                        <div>
                          <Label htmlFor="displayName">Full Name</Label>
                          <Input
                            id="displayName"
                            value={newUserData.displayName}
                            onChange={(e) => setNewUserData({...newUserData, displayName: e.target.value})}
                            placeholder="Enter full name"
                          />
                        </div>
                        <div>
                          <Label htmlFor="email">Email</Label>
                          <Input
                            id="email"
                            type="email"
                            value={newUserData.email}
                            onChange={(e) => setNewUserData({...newUserData, email: e.target.value})}
                            placeholder="Enter email address"
                          />
                        </div>
                        <div>
                          <Label htmlFor="role">Role</Label>
                          <Select value={newUserData.role} onValueChange={(value: any) => setNewUserData({...newUserData, role: value})}>
                            <SelectTrigger>
                              <SelectValue />
                            </SelectTrigger>
                            <SelectContent>
                              <SelectItem value="student">Student</SelectItem>
                              <SelectItem value="teacher">Teacher</SelectItem>
                              <SelectItem value="admin">Admin</SelectItem>
                            </SelectContent>
                          </Select>
                        </div>
                        <div>
                          <Label htmlFor="password">Password</Label>
                          <Input
                            id="password"
                            type="password"
                            value={newUserData.password}
                            onChange={(e) => setNewUserData({...newUserData, password: e.target.value})}
                            placeholder="Enter password"
                          />
                        </div>
                        <Button onClick={handleCreateUser} className="w-full">
                          Create User
                        </Button>
                      </div>
                    </DialogContent>
                  </Dialog>
                </div>
              </div>
              <div className="overflow-x-auto">
                <table className="w-full">
                  <thead className="bg-gray-50">
                    <tr>
                      <th className="px-6 py-3 text-left text-xs font-medium text-gray-500 uppercase tracking-wider">{t('admin.recentUsers.table.user')}</th>
                      <th className="px-6 py-3 text-left text-xs font-medium text-gray-500 uppercase tracking-wider">{t('admin.recentUsers.table.role')}</th>
                      <th className="px-6 py-3 text-left text-xs font-medium text-gray-500 uppercase tracking-wider">{t('admin.recentUsers.table.joinDate')}</th>
                      <th className="px-6 py-3 text-left text-xs font-medium text-gray-500 uppercase tracking-wider">{t('admin.recentUsers.table.status')}</th>
                      <th className="px-6 py-3 text-left text-xs font-medium text-gray-500 uppercase tracking-wider">{t('admin.recentUsers.table.actions')}</th>
                    </tr>
                  </thead>
                  <tbody className="bg-white divide-y divide-gray-200">
                    {(recentUsers.length ? recentUsers : []).map((user, index) => (
                      <tr key={index} className="hover:bg-gray-50">
                        <td className="px-6 py-4 whitespace-nowrap">
                          <div>
                            <p className="text-sm font-medium text-gray-900">{user.name}</p>
                            <p className="text-sm text-gray-500">{user.email}</p>
                          </div>
                        </td>
                        <td className="px-6 py-4 whitespace-nowrap">
                          <span className="text-sm text-gray-900 capitalize">{user.role}</span>
                        </td>
                        <td className="px-6 py-4 whitespace-nowrap text-sm text-gray-500">
                          {user.joinDate}
                        </td>
                        <td className="px-6 py-4 whitespace-nowrap">
                          <span className={`px-2 py-1 rounded-full text-xs font-medium ${getStatusColor(user.status)}`}>
                            {user.status}
                          </span>
                        </td>
                        <td className="px-6 py-4 whitespace-nowrap text-sm text-blue-600">
                          <button className="hover:text-blue-800 transition-colors">{t('admin.recentUsers.edit')}</button>
                        </td>
                      </tr>
                    ))}
                    {recentUsers.length === 0 && (
                      <tr>
                        <td colSpan={5} className="px-6 py-8 text-center text-gray-500">{t('admin.recentUsers.noUsers')}</td>
                      </tr>
                    )}
                  </tbody>
                </table>
              </div>
            </div>

            {/* Analytics Charts */}
<<<<<<< HEAD
            <div className="bg-white rounded-lg shadow-sm border">
              <div className="p-6 border-b">
                <div className="flex justify-between items-center">
=======
            <div className="space-y-6">
              <div className="bg-white rounded-lg shadow-sm border p-6">
                <div className="flex justify-between items-center mb-6">
>>>>>>> 3c7ec332
                  <div>
                    <h2 className="text-xl font-semibold text-gray-900">System Analytics</h2>
                    <p className="text-gray-600">Real-time data visualization and insights</p>
                  </div>
<<<<<<< HEAD
                  <Button variant="outline" size="sm">
                    <Download className="h-4 w-4 mr-2" />
                    {t('admin.analytics.export')}
                  </Button>
                </div>
              </div>
              <div className="p-6 space-y-8">
                {/* Enrollment Trends */}
                <div>
                  <h3 className="text-lg font-medium mb-4">Enrollment Trends</h3>
                  <ResponsiveContainer width="100%" height={200}>
                    <LineChart data={enrollmentData}>
                      <CartesianGrid strokeDasharray="3 3" />
                      <XAxis dataKey="month" />
                      <YAxis />
                      <Tooltip />
                      <Line type="monotone" dataKey="enrollments" stroke="#3b82f6" strokeWidth={2} />
                    </LineChart>
                  </ResponsiveContainer>
                </div>

                {/* Course Completion Rates */}
                <div>
                  <h3 className="text-lg font-medium mb-4">Course Completion Rates</h3>
                  <ResponsiveContainer width="100%" height={200}>
                    <BarChart data={courseCompletionData}>
                      <CartesianGrid strokeDasharray="3 3" />
                      <XAxis dataKey="course" />
                      <YAxis />
                      <Tooltip />
                      <Bar dataKey="completion" fill="#10b981" />
                    </BarChart>
                  </ResponsiveContainer>
=======
                  <button 
                    onClick={() => setShowReportGenerator(true)}
                    className="bg-blue-600 text-white px-4 py-2 rounded-lg hover:bg-blue-700 transition-colors flex items-center space-x-2 text-sm"
                  >
                    <Download className="h-4 w-4" />
                    <span>Generate Report</span>
                  </button>
                </div>
                
                <div className="grid grid-cols-1 lg:grid-cols-2 gap-6">
                  {chartData.enrollmentTrends && (
                    <EnrollmentTrendChart data={chartData.enrollmentTrends} />
                  )}
                  {chartData.courseCompletion && (
                    <CourseCompletionChart data={chartData.courseCompletion} />
                  )}
                  {chartData.userActivity && (
                    <UserActivityChart data={chartData.userActivity} />
                  )}
                  {chartData.roleDistribution && (
                    <RoleDistributionChart data={chartData.roleDistribution} />
                  )}
>>>>>>> 3c7ec332
                </div>
              </div>
            </div>
          </div>

          {/* Sidebar */}
          <div className="space-y-8">
            {/* Support Tickets */}
            <div className="bg-white rounded-lg shadow-sm border">
              <div className="p-6 border-b">
                <div className="flex items-center space-x-2">
                  <AlertCircle className="h-5 w-5 text-red-600" />
                  <h2 className="text-lg font-semibold text-gray-900">Support Tickets</h2>
                </div>
              </div>
              <div className="p-6 space-y-4">
                {supportTickets.slice(0, 5).map((ticket, index) => (
                  <div key={index} className="p-3 border rounded-lg">
                    <div className="flex justify-between items-start mb-2">
                      <span className={`text-xs font-medium px-2 py-1 rounded ${getTicketStatusColor(ticket.status)}`}>
                        {ticket.status.replace('_', ' ')}
                      </span>
                      <span className="text-xs text-gray-500">
                        {ticket.createdAt.toDate().toLocaleDateString()}
                      </span>
                    </div>
                    <h3 className="font-medium text-gray-900 text-sm mb-1">{ticket.subject}</h3>
                    <p className="text-xs text-gray-600">{ticket.name} ({ticket.email})</p>
                    <p className="text-xs text-gray-500 mt-1 line-clamp-2">{ticket.message}</p>
                  </div>
                ))}
                {supportTickets.length === 0 && (
                  <p className="text-center text-gray-500 text-sm py-4">No support tickets</p>
                )}
              </div>
            </div>

            {/* System Calendar */}
            <div className="bg-white rounded-lg shadow-sm border">
              <div className="p-6 border-b">
                <div className="flex justify-between items-center">
                  <div className="flex items-center space-x-2">
                    <Calendar className="h-5 w-5 text-blue-600" />
                    <h2 className="text-lg font-semibold text-gray-900">System Calendar</h2>
                  </div>
                  <Dialog open={showAddEventDialog} onOpenChange={setShowAddEventDialog}>
                    <DialogTrigger asChild>
                      <Button size="sm" variant="outline">
                        <Plus className="h-4 w-4" />
                      </Button>
                    </DialogTrigger>
                    <DialogContent>
                      <DialogHeader>
                        <DialogTitle>Add New Event</DialogTitle>
                      </DialogHeader>
                      <div className="space-y-4">
                        <div>
                          <Label htmlFor="eventTitle">Event Title</Label>
                          <Input
                            id="eventTitle"
                            value={newEventData.title}
                            onChange={(e) => setNewEventData({...newEventData, title: e.target.value})}
                            placeholder="Enter event title"
                          />
                        </div>
                        <div>
                          <Label htmlFor="eventDate">Event Date</Label>
                          <Input
                            id="eventDate"
                            type="date"
                            value={newEventData.date}
                            onChange={(e) => setNewEventData({...newEventData, date: e.target.value})}
                          />
                        </div>
                        <div>
                          <Label htmlFor="eventDescription">Description</Label>
                          <Textarea
                            id="eventDescription"
                            value={newEventData.description}
                            onChange={(e) => setNewEventData({...newEventData, description: e.target.value})}
                            placeholder="Enter event description"
                          />
                        </div>
                        <Button onClick={handleCreateEvent} className="w-full">
                          Create Event
                        </Button>
                      </div>
                    </DialogContent>
                  </Dialog>
                </div>
              </div>
              <div className="p-6 space-y-4">
                {events.slice(0, 5).map((event, index) => (
                  <div key={index} className="p-3 border rounded-lg">
                    <div className="flex justify-between items-start mb-2">
                      <span className="text-xs font-medium text-blue-600 bg-blue-100 px-2 py-1 rounded">
                        Event
                      </span>
                      <span className="text-xs text-gray-500">
                        {event.date.toDate().toLocaleDateString()}
                      </span>
                    </div>
                    <h3 className="font-medium text-gray-900 text-sm mb-1">{event.title}</h3>
                    <p className="text-xs text-gray-600 line-clamp-2">{event.description}</p>
                  </div>
                ))}
                {events.length === 0 && (
                  <p className="text-center text-gray-500 text-sm py-4">No upcoming events</p>
                )}
              </div>
            </div>

            {/* Quick Actions */}
            <div className="bg-white rounded-lg shadow-sm border">
              <div className="p-6 border-b">
                <h2 className="text-lg font-semibold text-gray-900">Quick Actions</h2>
              </div>
              <div className="p-6 space-y-3">
<<<<<<< HEAD
                <Button className="w-full" onClick={() => setShowAddUserDialog(true)}>
                  <UserPlus className="h-4 w-4 mr-2" />
                  <span>{t('admin.quickActions.addUser')}</span>
                </Button>
                <Link to="/create-course" className="block">
                  <Button className="w-full bg-teal-600 hover:bg-teal-700">
                    <BookOpen className="h-4 w-4 mr-2" />
                    <span>{t('admin.quickActions.createCourse')}</span>
                  </Button>
                </Link>
                <Button className="w-full bg-purple-600 hover:bg-purple-700">
                  <BarChart3 className="h-4 w-4 mr-2" />
                  <span>{t('admin.quickActions.generateReport')}</span>
                </Button>
                <Button className="w-full bg-gray-600 hover:bg-gray-700">
                  <Settings className="h-4 w-4 mr-2" />
                  <span>{t('admin.quickActions.systemSettings')}</span>
                </Button>
=======
                <button 
                  onClick={() => setShowAddUserModal(true)}
                  className="w-full bg-blue-600 text-white py-3 px-4 rounded-lg hover:bg-blue-700 transition-colors flex items-center space-x-2"
                >
                  <UserPlus className="h-4 w-4" />
                  <span>Add New User</span>
                </button>
                <button 
                  onClick={() => navigate('/create-course')}
                  className="w-full bg-teal-600 text-white py-3 px-4 rounded-lg hover:bg-teal-700 transition-colors flex items-center space-x-2"
                >
                  <BookOpen className="h-4 w-4" />
                  <span>Create Course</span>
                </button>
                <button 
                  onClick={() => setShowReportGenerator(true)}
                  className="w-full bg-purple-600 text-white py-3 px-4 rounded-lg hover:bg-purple-700 transition-colors flex items-center space-x-2"
                >
                  <BarChart3 className="h-4 w-4" />
                  <span>Generate Report</span>
                </button>
                <button 
                  onClick={() => navigate('/calendar')}
                  className="w-full bg-gray-600 text-white py-3 px-4 rounded-lg hover:bg-gray-700 transition-colors flex items-center space-x-2"
                >
                  <Calendar className="h-4 w-4" />
                  <span>Calendar Events</span>
                </button>
>>>>>>> 3c7ec332
              </div>
            </div>
          </div>
        </div>
      </div>

      {/* Add User Modal */}
      <AddUserModal
        isOpen={showAddUserModal}
        onClose={() => setShowAddUserModal(false)}
        onUserCreated={handleUserCreated}
      />

      {/* Report Generator Modal */}
      {showReportGenerator && (
        <div className="fixed inset-0 bg-black bg-opacity-50 flex items-center justify-center z-50">
          <div className="bg-white rounded-lg shadow-xl max-w-6xl w-full mx-4 max-h-[90vh] overflow-y-auto">
            <div className="flex items-center justify-between p-6 border-b">
              <h2 className="text-xl font-semibold text-gray-900">Generate Reports</h2>
              <button
                onClick={() => setShowReportGenerator(false)}
                className="text-gray-400 hover:text-gray-600 transition-colors"
              >
                <X className="h-6 w-6" />
              </button>
            </div>
            <div className="p-6">
              <ReportGenerator onReportGenerated={handleReportGenerated} />
            </div>
          </div>
        </div>
      )}
    </div>
  );
}<|MERGE_RESOLUTION|>--- conflicted
+++ resolved
@@ -1,5 +1,4 @@
 import React, { useEffect, useState } from 'react';
-<<<<<<< HEAD
 import { Users, BookOpen, TrendingUp, Shield, UserPlus, BarChart3, AlertCircle, CheckCircle, Settings, Download, Plus, Calendar, FileText } from 'lucide-react';
 import { Link, useNavigate } from 'react-router-dom';
 import { useAuth } from '@/contexts/AuthContext';
@@ -23,16 +22,6 @@
 import { Textarea } from '@/components/ui/textarea';
 import { toast } from 'sonner';
 import { LineChart, Line, XAxis, YAxis, CartesianGrid, Tooltip, ResponsiveContainer, BarChart, Bar } from 'recharts';
-=======
-import { Users, BookOpen, TrendingUp, Shield, UserPlus, BarChart3, AlertCircle, CheckCircle, Settings, Download, Plus, Calendar } from 'lucide-react';
-import { Link, useNavigate } from 'react-router-dom';
-import { useAuth } from '@/contexts/AuthContext';
-import { useI18n } from '@/contexts/I18nContext';
-import { analyticsService, userService, realtimeService } from '@/lib/firestore';
-import { AnalyticsChart, EnrollmentTrendChart, CourseCompletionChart, UserActivityChart, RoleDistributionChart } from '@/components/ui/AnalyticsChart';
-import AddUserModal from '@/components/ui/AddUserModal';
-import ReportGenerator from '@/components/ui/ReportGenerator';
->>>>>>> 3c7ec332
 
 interface RecentUserRow {
   name: string;
@@ -48,7 +37,6 @@
   const [supportTickets, setSupportTickets] = useState<FirestoreSupportTicket[]>([]);
   const [events, setEvents] = useState<FirestoreEvent[]>([]);
   const [loading, setLoading] = useState<boolean>(true);
-<<<<<<< HEAD
   const [showAddUserDialog, setShowAddUserDialog] = useState(false);
   const [showAddEventDialog, setShowAddEventDialog] = useState(false);
   const [newUserData, setNewUserData] = useState({
@@ -63,12 +51,7 @@
     description: ''
   });
   
-=======
-  const [showAddUserModal, setShowAddUserModal] = useState(false);
-  const [showReportGenerator, setShowReportGenerator] = useState(false);
-  const [chartData, setChartData] = useState<any>({});
-  const [notification, setNotification] = useState<{ message: string; type: 'success' | 'error' } | null>(null);
->>>>>>> 3c7ec332
+
   const navigate = useNavigate();
   const { logout, createUser } = useAuth();
   const { t } = useI18n();
@@ -85,7 +68,6 @@
       try {
         setLoading(true);
         
-<<<<<<< HEAD
         // Load all data in parallel
         const [systemStatsData, usersData, ticketsData, eventsData] = await Promise.all([
           analyticsService.getSystemStats(),
@@ -111,60 +93,7 @@
       } catch (error) {
         console.error('Error loading dashboard data:', error);
         toast.error('Failed to load dashboard data');
-=======
-        // Load admin stats from Firestore
-        const adminStats = await analyticsService.getAdminStats();
-        setStats(adminStats);
-
-        // Load recent users from Firestore
-        const users = await userService.getUsers(10);
-        const rows: RecentUserRow[] = users.map((u: any) => ({
-          name: u.displayName || '—',
-          email: u.email || '—',
-          role: u.role || 'student',
-          joinDate: u.createdAt ? u.createdAt.toDate().toISOString().slice(0, 10) : '—',
-          status: u.isActive ? 'active' : 'inactive',
-        }));
-        setRecentUsers(rows);
-
-        // Generate sample chart data
-        setChartData({
-          enrollmentTrends: [
-            { name: 'Jan', enrollments: 45 },
-            { name: 'Feb', enrollments: 52 },
-            { name: 'Mar', enrollments: 48 },
-            { name: 'Apr', enrollments: 61 },
-            { name: 'May', enrollments: 55 },
-            { name: 'Jun', enrollments: 67 },
-          ],
-          courseCompletion: [
-            { name: 'Biblical Studies', completionRate: 78 },
-            { name: 'Theology', completionRate: 65 },
-            { name: 'Leadership', completionRate: 92 },
-            { name: 'Ethics', completionRate: 71 },
-            { name: 'History', completionRate: 84 },
-          ],
-          userActivity: [
-            { name: 'Mon', activeUsers: 120 },
-            { name: 'Tue', activeUsers: 135 },
-            { name: 'Wed', activeUsers: 142 },
-            { name: 'Thu', activeUsers: 128 },
-            { name: 'Fri', activeUsers: 156 },
-            { name: 'Sat', activeUsers: 98 },
-            { name: 'Sun', activeUsers: 87 },
-          ],
-          roleDistribution: [
-            { name: 'Students', value: 65 },
-            { name: 'Teachers', value: 25 },
-            { name: 'Admins', value: 10 },
-          ],
-        });
-
-      } catch (error) {
-        console.error('Failed to load dashboard data:', error);
-        setStats(null);
-        setRecentUsers([]);
->>>>>>> 3c7ec332
+
       } finally {
         setLoading(false);
       }
@@ -173,14 +102,7 @@
     loadData();
   }, []);
 
-<<<<<<< HEAD
-  const handleCreateUser = async () => {
-    try {
-      if (!newUserData.displayName || !newUserData.email || !newUserData.password) {
-        toast.error('Please fill in all required fields');
-        return;
-      }
-=======
+
   // Set up real-time listeners
   useEffect(() => {
     const unsubscribeUsers = realtimeService.onUsersChange((snapshot) => {
@@ -206,7 +128,6 @@
     { type: 'User', name: 'New Teacher Application', author: 'Rev. Mark Stevens', date: '2025-01-14' },
     { type: 'Course', name: 'Modern Christian Ethics', author: 'Prof. Lisa Chen', date: '2025-01-13' },
   ];
->>>>>>> 3c7ec332
 
       // Create user in Firebase Auth first
       const { createUserWithEmailAndPassword } = await import('firebase/auth');
@@ -312,24 +233,7 @@
     }
   };
 
-<<<<<<< HEAD
-  // Sample analytics data
-  const enrollmentData = [
-    { month: 'Jan', enrollments: 65 },
-    { month: 'Feb', enrollments: 78 },
-    { month: 'Mar', enrollments: 90 },
-    { month: 'Apr', enrollments: 85 },
-    { month: 'May', enrollments: 95 },
-    { month: 'Jun', enrollments: 110 },
-  ];
-
-  const courseCompletionData = [
-    { course: 'Biblical Studies', completion: 85 },
-    { course: 'Theology', completion: 78 },
-    { course: 'Church History', completion: 92 },
-    { course: 'Pastoral Care', completion: 88 },
-  ];
-=======
+
   const handleUserCreated = () => {
     setNotification({ message: 'User created successfully!', type: 'success' });
     // Refresh the dashboard data
@@ -343,7 +247,6 @@
   const handleError = (message: string) => {
     setNotification({ message, type: 'error' });
   };
->>>>>>> 3c7ec332
 
   if (loading) {
     return (
@@ -540,54 +443,15 @@
             </div>
 
             {/* Analytics Charts */}
-<<<<<<< HEAD
-            <div className="bg-white rounded-lg shadow-sm border">
-              <div className="p-6 border-b">
-                <div className="flex justify-between items-center">
-=======
+
             <div className="space-y-6">
               <div className="bg-white rounded-lg shadow-sm border p-6">
                 <div className="flex justify-between items-center mb-6">
->>>>>>> 3c7ec332
                   <div>
                     <h2 className="text-xl font-semibold text-gray-900">System Analytics</h2>
                     <p className="text-gray-600">Real-time data visualization and insights</p>
                   </div>
-<<<<<<< HEAD
-                  <Button variant="outline" size="sm">
-                    <Download className="h-4 w-4 mr-2" />
-                    {t('admin.analytics.export')}
-                  </Button>
-                </div>
-              </div>
-              <div className="p-6 space-y-8">
-                {/* Enrollment Trends */}
-                <div>
-                  <h3 className="text-lg font-medium mb-4">Enrollment Trends</h3>
-                  <ResponsiveContainer width="100%" height={200}>
-                    <LineChart data={enrollmentData}>
-                      <CartesianGrid strokeDasharray="3 3" />
-                      <XAxis dataKey="month" />
-                      <YAxis />
-                      <Tooltip />
-                      <Line type="monotone" dataKey="enrollments" stroke="#3b82f6" strokeWidth={2} />
-                    </LineChart>
-                  </ResponsiveContainer>
-                </div>
-
-                {/* Course Completion Rates */}
-                <div>
-                  <h3 className="text-lg font-medium mb-4">Course Completion Rates</h3>
-                  <ResponsiveContainer width="100%" height={200}>
-                    <BarChart data={courseCompletionData}>
-                      <CartesianGrid strokeDasharray="3 3" />
-                      <XAxis dataKey="course" />
-                      <YAxis />
-                      <Tooltip />
-                      <Bar dataKey="completion" fill="#10b981" />
-                    </BarChart>
-                  </ResponsiveContainer>
-=======
+
                   <button 
                     onClick={() => setShowReportGenerator(true)}
                     className="bg-blue-600 text-white px-4 py-2 rounded-lg hover:bg-blue-700 transition-colors flex items-center space-x-2 text-sm"
@@ -610,7 +474,6 @@
                   {chartData.roleDistribution && (
                     <RoleDistributionChart data={chartData.roleDistribution} />
                   )}
->>>>>>> 3c7ec332
                 </div>
               </div>
             </div>
@@ -729,26 +592,7 @@
                 <h2 className="text-lg font-semibold text-gray-900">Quick Actions</h2>
               </div>
               <div className="p-6 space-y-3">
-<<<<<<< HEAD
-                <Button className="w-full" onClick={() => setShowAddUserDialog(true)}>
-                  <UserPlus className="h-4 w-4 mr-2" />
-                  <span>{t('admin.quickActions.addUser')}</span>
-                </Button>
-                <Link to="/create-course" className="block">
-                  <Button className="w-full bg-teal-600 hover:bg-teal-700">
-                    <BookOpen className="h-4 w-4 mr-2" />
-                    <span>{t('admin.quickActions.createCourse')}</span>
-                  </Button>
-                </Link>
-                <Button className="w-full bg-purple-600 hover:bg-purple-700">
-                  <BarChart3 className="h-4 w-4 mr-2" />
-                  <span>{t('admin.quickActions.generateReport')}</span>
-                </Button>
-                <Button className="w-full bg-gray-600 hover:bg-gray-700">
-                  <Settings className="h-4 w-4 mr-2" />
-                  <span>{t('admin.quickActions.systemSettings')}</span>
-                </Button>
-=======
+
                 <button 
                   onClick={() => setShowAddUserModal(true)}
                   className="w-full bg-blue-600 text-white py-3 px-4 rounded-lg hover:bg-blue-700 transition-colors flex items-center space-x-2"
@@ -777,7 +621,6 @@
                   <Calendar className="h-4 w-4" />
                   <span>Calendar Events</span>
                 </button>
->>>>>>> 3c7ec332
               </div>
             </div>
           </div>
