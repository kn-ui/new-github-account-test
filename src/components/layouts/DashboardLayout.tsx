--- conflicted
+++ resolved
@@ -70,30 +70,19 @@
           { label: 'User Management', href: '/dashboard/users', icon: Users },
           { label: 'Course Management', href: '/dashboard/courses', icon: BookOpen },
           { label: 'Events', href: '/dashboard/events', icon: Calendar },
-<<<<<<< HEAD
-=======
-          
->>>>>>> 08f67687
+
           { label: 'Reports', href: '/dashboard/reports', icon: BarChart3 },
           { label: 'System Settings', href: '/dashboard/settings', icon: Settings },
         ];
       case 'super_admin':
         return [
           ...baseItems,
-<<<<<<< HEAD
-          { label: 'User Management', href: '/dashboard/users', icon: Users },
-          { label: 'Course Management', href: '/dashboard/courses', icon: BookOpen },
-          { label: 'Events', href: '/dashboard/events', icon: Calendar },
-          { label: 'Reports', href: '/dashboard/reports', icon: BarChart3 },
-        ];
-      
-=======
+
           { label: 'Users', href: '/dashboard/users', icon: Users },
           { label: 'Courses', href: '/dashboard/courses', icon: BookOpen },
           { label: 'Events', href: '/dashboard/events', icon: Calendar },
           { label: 'Reports', href: '/dashboard/reports', icon: BarChart3 },
         ];
->>>>>>> 08f67687
       case 'teacher':
         return [
           ...baseItems,
