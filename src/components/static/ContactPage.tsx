import React, { useState } from 'react';
import { MapPin, Phone, Mail, Clock, Send, User, MessageSquare } from 'lucide-react';
<<<<<<< HEAD
=======

>>>>>>> 08f67687
import { toast } from 'sonner';
import { api } from '@/lib/api';

export default function ContactPage() {
  const [formData, setFormData] = useState({
    name: '',
    email: '',
    subject: '',
    message: ''
  });
  const [isSubmitting, setIsSubmitting] = useState(false);

  // Department removed per requirements

  const contactInfo = [
    {
      icon: Phone,
      title: 'Phone',
      details: ['+251-11-123-4567', '+251-11-123-4568'],
      description: 'Monday - Friday, 8:00 AM - 5:00 PM'
    },
    {
      icon: Mail,
      title: 'Email',
      details: ['info@straguel.edu.et', 'admissions@straguel.edu.et'],
      description: 'We respond within 24 hours'
    },
    {
      icon: MapPin,
      title: 'Address',
      details: ['St. Raguel Church Spiritual School', 'Addis Ababa, Ethiopia'],
      description: 'Main Campus Location'
    },
    {
      icon: Clock,
      title: 'Office Hours',
      details: ['Monday - Friday: 8:00 AM - 5:00 PM', 'Saturday: 9:00 AM - 1:00 PM'],
      description: 'Closed on Sundays and holidays'
    }
  ];

  const handleInputChange = (e: React.ChangeEvent<HTMLInputElement | HTMLTextAreaElement | HTMLSelectElement>) => {
    setFormData({
      ...formData,
      [e.target.name]: e.target.value
    });
  };

  const handleSubmit = async (e: React.FormEvent) => {
    e.preventDefault();
    
    setIsSubmitting(true);
    
    try {
<<<<<<< HEAD
      // Send message via backend email endpoint
      await api.sendContactMessage(formData as any);
      
      // Show success message
      toast.success('Message sent successfully! We will get back to you soon.');
      
      // Reset form
      setFormData({
        name: '',
        email: '',
        subject: '',
        message: ''
=======
      const response = await fetch(`${import.meta.env.VITE_API_BASE_URL}/api/email/contact`, {
        method: 'POST',
        headers: {
          'Content-Type': 'application/json',
        },
        body: JSON.stringify(formData),
>>>>>>> 08f67687
      });

      if (!response.ok) {
        throw new Error(`HTTP error! status: ${response.status}`);
      }

      const result = await response.json();

      if (result.success) {
        toast.success('Message sent successfully! We will get back to you soon.');
      } else {
        toast.error(result.message || 'Failed to send message. Please try again.');
      }
      
    } catch (error) {
      console.error('Failed to send message:', error);
      toast.error('Failed to send message. Please try again.');
    } finally {
      setIsSubmitting(false);
    }
  };

  return (
    <div className="min-h-screen bg-gray-50">
      {/* Hero Section */}
      <div className="relative bg-gradient-to-r from-blue-900 to-blue-700 text-white">
        <div className="absolute inset-0 bg-black opacity-20"></div>
        <div className="relative max-w-7xl mx-auto px-4 sm:px-6 lg:px-8 py-24">
          <div className="text-center">
            <h1 className="text-4xl md:text-6xl font-bold mb-6">Contact Us</h1>
            <p className="text-xl md:text-2xl max-w-3xl mx-auto opacity-90">
              We're here to help and answer any questions you may have
            </p>
          </div>
        </div>
      </div>

      {/* Contact Information Cards */}
      <section className="py-16 bg-white">
        <div className="max-w-7xl mx-auto px-4 sm:px-6 lg:px-8">
          <div className="grid md:grid-cols-2 lg:grid-cols-4 gap-8">
            {contactInfo.map((info, index) => (
              <div key={index} className="text-center group hover:transform hover:scale-105 transition-all duration-300">
                <div className="bg-blue-100 w-16 h-16 rounded-full flex items-center justify-center mx-auto mb-4 group-hover:bg-blue-200 transition-colors">
                  <info.icon className="h-8 w-8 text-blue-700" />
                </div>
                <h3 className="text-xl font-semibold text-gray-900 mb-3">{info.title}</h3>
                <div className="space-y-1 mb-2">
                  {info.details.map((detail, detailIndex) => (
                    <p key={detailIndex} className="text-gray-700 font-medium">{detail}</p>
                  ))}
                </div>
                <p className="text-sm text-gray-500">{info.description}</p>
              </div>
            ))}
          </div>
        </div>
      </section>

      {/* Contact Form and Map */}
      <section className="py-16 bg-gray-50">
        <div className="max-w-7xl mx-auto px-4 sm:px-6 lg:px-8">
          <div className="grid lg:grid-cols-2 gap-12">
            {/* Contact Form */}
            <div className="bg-white rounded-xl shadow-lg p-8">
              <div className="mb-8">
                <h2 className="text-3xl font-bold text-gray-900 mb-4">Send us a Message</h2>
                <p className="text-gray-600">
                  Fill out the form below and we'll get back to you as soon as possible.
                </p>
              </div>

              <form onSubmit={handleSubmit} className="space-y-6">
                {/* Name Field */}
                <div>
                  <label htmlFor="name" className="block text-sm font-medium text-gray-700 mb-2">
                    Full Name *
                  </label>
                  <div className="relative">
                    <div className="absolute inset-y-0 left-0 pl-3 flex items-center pointer-events-none">
                      <User className="h-5 w-5 text-gray-400" />
                    </div>
                    <input
                      type="text"
                      id="name"
                      name="name"
                      required
                      value={formData.name}
                      onChange={handleInputChange}
                      className="w-full pl-10 pr-3 py-3 border border-gray-300 rounded-lg focus:ring-2 focus:ring-blue-500 focus:border-blue-500"
                      placeholder="Enter your full name"
                    />
                  </div>
                </div>

                {/* Email Field */}
                <div>
                  <label htmlFor="email" className="block text-sm font-medium text-gray-700 mb-2">
                    Email Address *
                  </label>
                  <div className="relative">
                    <div className="absolute inset-y-0 left-0 pl-3 flex items-center pointer-events-none">
                      <Mail className="h-5 w-5 text-gray-400" />
                    </div>
                    <input
                      type="email"
                      id="email"
                      name="email"
                      required
                      value={formData.email}
                      onChange={handleInputChange}
                      className="w-full pl-10 pr-3 py-3 border border-gray-300 rounded-lg focus:ring-2 focus:ring-blue-500 focus:border-blue-500"
                      placeholder="Enter your email address"
                    />
                  </div>
                </div>

                {/* Department removed */}

                {/* Subject Field */}
                <div>
                  <label htmlFor="subject" className="block text-sm font-medium text-gray-700 mb-2">
                    Subject *
                  </label>
                  <input
                    type="text"
                    id="subject"
                    name="subject"
                    required
                    value={formData.subject}
                    onChange={handleInputChange}
                    className="w-full px-3 py-3 border border-gray-300 rounded-lg focus:ring-2 focus:ring-blue-500 focus:border-blue-500"
                    placeholder="Enter the subject of your message"
                  />
                </div>

                {/* Message Field */}
                <div>
                  <label htmlFor="message" className="block text-sm font-medium text-gray-700 mb-2">
                    Message *
                  </label>
                  <div className="relative">
                    <div className="absolute top-3 left-3 pointer-events-none">
                      <MessageSquare className="h-5 w-5 text-gray-400" />
                    </div>
                    <textarea
                      id="message"
                      name="message"
                      required
                      rows={6}
                      value={formData.message}
                      onChange={handleInputChange}
                      className="w-full pl-10 pr-3 py-3 border border-gray-300 rounded-lg focus:ring-2 focus:ring-blue-500 focus:border-blue-500 resize-none"
                      placeholder="Enter your message here..."
                    />
                  </div>
                </div>

                {/* Submit Button */}
                <button
                  type="submit"
                  disabled={isSubmitting}
                  className="w-full bg-blue-600 text-white py-3 px-6 rounded-lg hover:bg-blue-700 transition-colors font-semibold flex items-center justify-center space-x-2 disabled:opacity-50 disabled:cursor-not-allowed"
                >
                  <Send className="h-5 w-5" />
                  <span>{isSubmitting ? 'Sending...' : 'Send Message'}</span>
                </button>
              </form>
            </div>

            {/* Map and Additional Info */}
            <div className="space-y-8">
              {/* Map Placeholder */}
              <div className="bg-white rounded-xl shadow-lg overflow-hidden">
                <div className="h-64 bg-gray-200 flex items-center justify-center">
                  <div className="text-center text-gray-500">
                    <MapPin className="h-12 w-12 mx-auto mb-4" />
                    <p className="text-lg font-medium">Interactive Map</p>
                    <p className="text-sm">Google Maps integration would go here</p>
                  </div>
                </div>
                <div className="p-6">
                  <h3 className="text-lg font-semibold text-gray-900 mb-2">Visit Our Campus</h3>
                  <p className="text-gray-600 mb-4">
                    Our main campus is located in the heart of Addis Ababa, easily accessible by public transportation.
                  </p>
                  <div className="space-y-2 text-sm text-gray-600">
                    <p><strong>Address:</strong> St. Raguel Church Spiritual School</p>
                    <p><strong>City:</strong> Addis Ababa, Ethiopia</p>
                    <p><strong>Postal Code:</strong> 1000</p>
                  </div>
                </div>
              </div>

              {/* Quick Contact */}
              <div className="bg-blue-50 rounded-xl p-6 border border-blue-200">
                <h3 className="text-lg font-semibold text-blue-900 mb-4">Quick Contact</h3>
                <div className="space-y-3">
                  <div className="flex items-center space-x-3">
                    <Phone className="h-5 w-5 text-blue-600" />
                    <div>
                      <p className="font-medium text-blue-900">Emergency Contact</p>
                      <p className="text-sm text-blue-700">+251-11-123-4569</p>
                    </div>
                  </div>
                  <div className="flex items-center space-x-3">
                    <Mail className="h-5 w-5 text-blue-600" />
                    <div>
                      <p className="font-medium text-blue-900">Student Support</p>
                      <p className="text-sm text-blue-700">support@straguel.edu.et</p>
                    </div>
                  </div>
                </div>
              </div>

              {/* FAQ Link */}
              <div className="bg-white rounded-xl shadow-lg p-6">
                <h3 className="text-lg font-semibold text-gray-900 mb-4">Frequently Asked Questions</h3>
                <p className="text-gray-600 mb-4">
                  Before contacting us, you might find the answer to your question in our FAQ section.
                </p>
                <button className="bg-gray-100 text-gray-700 px-4 py-2 rounded-lg hover:bg-gray-200 transition-colors font-medium">
                  View FAQ
                </button>
              </div>
            </div>
          </div>
        </div>
      </section>
    </div>
  );
}<|MERGE_RESOLUTION|>--- conflicted
+++ resolved
@@ -1,9 +1,5 @@
 import React, { useState } from 'react';
 import { MapPin, Phone, Mail, Clock, Send, User, MessageSquare } from 'lucide-react';
-<<<<<<< HEAD
-=======
-
->>>>>>> 08f67687
 import { toast } from 'sonner';
 import { api } from '@/lib/api';
 
@@ -58,27 +54,13 @@
     setIsSubmitting(true);
     
     try {
-<<<<<<< HEAD
-      // Send message via backend email endpoint
-      await api.sendContactMessage(formData as any);
-      
-      // Show success message
-      toast.success('Message sent successfully! We will get back to you soon.');
-      
-      // Reset form
-      setFormData({
-        name: '',
-        email: '',
-        subject: '',
-        message: ''
-=======
+
       const response = await fetch(`${import.meta.env.VITE_API_BASE_URL}/api/email/contact`, {
         method: 'POST',
         headers: {
           'Content-Type': 'application/json',
         },
         body: JSON.stringify(formData),
->>>>>>> 08f67687
       });
 
       if (!response.ok) {
