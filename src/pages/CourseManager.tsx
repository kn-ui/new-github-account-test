--- conflicted
+++ resolved
@@ -1,10 +1,6 @@
 import React, { useEffect, useState } from 'react';
 import { useNavigate } from 'react-router-dom';
-<<<<<<< HEAD
-import { BookOpen, CheckCircle, XCircle, Eye, ArrowLeft, Search, Trash2, Plus } from 'lucide-react';
-=======
 import { BookOpen, CheckCircle, XCircle, Eye, ArrowLeft, Search, Trash2 } from 'lucide-react';
->>>>>>> da778ac1
 import { courseService, FirestoreCourse } from '@/lib/firestore';
 import { Button } from '@/components/ui/button';
 import { Input } from '@/components/ui/input';
