import React, { useEffect, useState } from 'react';
import { useNavigate, Link } from 'react-router-dom';
import { BookOpen, CheckCircle, XCircle, Eye, ArrowLeft, Search, Trash2, Plus } from 'lucide-react';
import { courseService, FirestoreCourse } from '@/lib/firestore';
import { Button } from '@/components/ui/button';
import { Input } from '@/components/ui/input';
import { Select, SelectContent, SelectItem, SelectTrigger, SelectValue } from '@/components/ui/select';
import { Dialog, DialogContent, DialogHeader, DialogTitle } from '@/components/ui/dialog';
import { Label } from '@/components/ui/label';
import { toast } from 'sonner';
import {
  AlertDialog,
  AlertDialogAction,
  AlertDialogCancel,
  AlertDialogContent,
  AlertDialogDescription,
  AlertDialogFooter,
  AlertDialogHeader,
  AlertDialogTitle,
  AlertDialogTrigger,
} from '@/components/ui/alert-dialog';

interface CourseWithApproval extends FirestoreCourse {
  needsApproval?: boolean;
  approvalStatus?: 'pending' | 'approved' | 'rejected';
}

export default function CourseManager() {
  const [courses, setCourses] = useState<CourseWithApproval[]>([]);
  const [loading, setLoading] = useState(true);
  const [searchTerm, setSearchTerm] = useState('');
  const [statusFilter, setStatusFilter] = useState<string>('all');
  const [selectedCourse, setSelectedCourse] = useState<CourseWithApproval | null>(null);
  const [showCourseDialog, setShowCourseDialog] = useState(false);

  const navigate = useNavigate();

  useEffect(() => {
    loadCourses();
  }, []);

  const loadCourses = async () => {
    try {
      setLoading(true);
      const [activeCourses, pendingCourses] = await Promise.all([
        courseService.getCourses(1000),
        courseService.getPendingCourses(1000),
      ]);
      setCourses([...(activeCourses as CourseWithApproval[]), ...(pendingCourses as CourseWithApproval[])]);
    } catch (error) {
      console.error('Error loading courses:', error);
      toast.error('Failed to load courses');
    } finally {
      setLoading(false);
    }
  };

  const handleApproveCourse = async (courseId: string) => {
    try {
      await courseService.updateCourse(courseId, { isActive: true });
      toast.success('Course approved successfully');
      loadCourses(); // Refresh the list
    } catch (error) {
      console.error('Error approving course:', error);
      toast.error('Failed to approve course');
    }
  };

  const handleRejectCourse = async (courseId: string) => {
    try {
      await courseService.updateCourse(courseId, { isActive: false });
      toast.success('Course rejected');
      loadCourses(); // Refresh the list
    } catch (error) {
      console.error('Error rejecting course:', error);
      toast.error('Failed to reject course');
    }
  };

  const handleDeleteCourse = async (courseId: string) => {
    try {
      await courseService.deleteCourse(courseId);
      toast.success('Course deleted');
      loadCourses();
    } catch (error) {
      console.error('Error deleting course:', error);
      toast.error('Failed to delete course');
    }
  };

  const handleViewCourse = (course: CourseWithApproval) => {
    setSelectedCourse(course);
    setShowCourseDialog(true);
  };

  const filteredCourses = courses.filter(course => {
    const matchesSearch = course.title.toLowerCase().includes(searchTerm.toLowerCase()) ||
                         course.instructorName.toLowerCase().includes(searchTerm.toLowerCase());
    const matchesStatus = statusFilter === 'all' || 
                         (statusFilter === 'pending' && !course.isActive) ||
                         (statusFilter === 'approved' && course.isActive) ||
                         (statusFilter === 'rejected' && !course.isActive);
    return matchesSearch && matchesStatus;
  });

  const getStatusColor = (course: CourseWithApproval) => {
    return course.isActive ? 'bg-green-100 text-green-800' : 'bg-yellow-100 text-yellow-800';
  };

  const getStatusText = (course: CourseWithApproval) => {
    return course.isActive ? 'Approved' : 'Pending Approval';
  };

  if (loading) {
    return (
      <div className="min-h-screen bg-gray-50 flex items-center justify-center">
        <div className="text-gray-600">Loading courses...</div>
      </div>
    );
  }

  return (
    <div className="min-h-screen bg-gray-50">
      {/* Header */}
      <div className="bg-white shadow-sm border-b">
        <div className="max-w-7xl mx-auto px-4 sm:px-6 lg:px-8 py-6">
          <div className="flex justify-between items-center">
            <div className="flex items-center space-x-4">
              <div>
                <h1 className="text-2xl font-bold text-gray-900">Course Management</h1>
                <p className="text-gray-600">Manage all system courses and approvals</p>
              </div>
            </div>
<<<<<<< HEAD
            <Button asChild>
              <Link to="/create-course">
                <Plus className="h-4 w-4 mr-2" />
                Create Course
              </Link>
            </Button>
=======
            <div>
              <Button onClick={() => navigate('/create-course')} className="bg-blue-600 hover:bg-blue-700">
                <Plus className="h-4 w-4 mr-2" />
                Create Course
              </Button>
            </div>
>>>>>>> 95ae010b
          </div>
        </div>
      </div>

      <div className="max-w-7xl mx-auto px-4 sm:px-6 lg:px-8 py-8">
        {/* Filters */}
        <div className="bg-white rounded-lg shadow-sm border p-6 mb-6">
          <div className="flex flex-col md:flex-row gap-4">
            <div className="flex-1">
              <Label htmlFor="search">Search Courses</Label>
              <div className="relative">
                <Search className="absolute left-3 top-1/2 transform -translate-y-1/2 h-4 w-4 text-gray-400" />
                <Input
                  id="search"
                  placeholder="Search by title or instructor..."
                  value={searchTerm}
                  onChange={(e) => setSearchTerm(e.target.value)}
                  className="pl-10"
                />
              </div>
            </div>
            <div>
              <Label htmlFor="status-filter">Filter by Status</Label>
              <Select value={statusFilter} onValueChange={setStatusFilter}>
                <SelectTrigger>
                  <SelectValue />
                </SelectTrigger>
                <SelectContent>
                  <SelectItem value="all">All Statuses</SelectItem>
                  <SelectItem value="pending">Pending Approval</SelectItem>
                  <SelectItem value="approved">Approved</SelectItem>
                  <SelectItem value="rejected">Rejected</SelectItem>
                </SelectContent>
              </Select>
            </div>
          </div>
        </div>

        {/* Courses Table */}
        <div className="bg-white rounded-lg shadow-sm border">
          <div className="p-6 border-b">
            <div className="flex items-center space-x-2">
              <BookOpen className="h-5 w-5 text-blue-600" />
              <h2 className="text-lg font-semibold text-gray-900">
                Courses ({filteredCourses.length})
              </h2>
            </div>
          </div>
          <div className="overflow-x-auto">
            <table className="w-full">
              <thead className="bg-gray-50">
                <tr>
                  <th className="px-6 py-3 text-left text-xs font-medium text-gray-500 uppercase tracking-wider">Course</th>
                  <th className="px-6 py-3 text-left text-xs font-medium text-gray-500 uppercase tracking-wider">Instructor</th>
                  <th className="px-6 py-3 text-left text-xs font-medium text-gray-500 uppercase tracking-wider">Status</th>
                  <th className="px-6 py-3 text-left text-xs font-medium text-gray-500 uppercase tracking-wider">Duration</th>
                  <th className="px-6 py-3 text-left text-xs font-medium text-gray-500 uppercase tracking-wider">Actions</th>
                </tr>
              </thead>
              <tbody className="bg-white divide-y divide-gray-200">
                {filteredCourses.map((course, index) => (
                  <tr key={index} className="hover:bg-gray-50">
                    <td className="px-6 py-4 whitespace-nowrap">
                      <div>
                        <p className="text-sm font-medium text-gray-900">{course.title}</p>
                        <p className="text-sm text-gray-500">{course.category}</p>
                      </div>
                    </td>
                    <td className="px-6 py-4 whitespace-nowrap">
                      <span className="text-sm text-gray-900">{course.instructorName}</span>
                    </td>
                    <td className="px-6 py-4 whitespace-nowrap">
                      <span className={`px-2 py-1 rounded-full text-xs font-medium ${getStatusColor(course)}`}>
                        {getStatusText(course)}
                      </span>
                    </td>
                    <td className="px-6 py-4 whitespace-nowrap text-sm text-gray-500">
                      {course.duration} weeks
                    </td>
                    <td className="px-6 py-4 whitespace-nowrap text-sm font-medium">
                      <div className="flex space-x-2">
                        <Button
                          variant="outline"
                          size="sm"
                          onClick={() => handleViewCourse(course)}
                        >
                          <Eye className="h-4 w-4 mr-1" />
                          View
                        </Button>
                        {!course.isActive && (
                          <>
                            <Button
                              size="sm"
                              onClick={() => handleApproveCourse(course.id)}
                              className="bg-green-600 hover:bg-green-700"
                            >
                              <CheckCircle className="h-4 w-4 mr-1" />
                              Approve
                            </Button>
                            <Button
                              size="sm"
                              variant="destructive"
                              onClick={() => handleRejectCourse(course.id)}
                            >
                              <XCircle className="h-4 w-4 mr-1" />
                              Reject
                            </Button>
                          </>
                        )}
                        <AlertDialog>
                          <AlertDialogTrigger asChild>
                            <Button variant="destructive" size="sm">
                              <Trash2 className="h-4 w-4 mr-1" /> Delete
                            </Button>
                          </AlertDialogTrigger>
                          <AlertDialogContent>
                            <AlertDialogHeader>
                              <AlertDialogTitle>Delete this course?</AlertDialogTitle>
                              <AlertDialogDescription>
                                This action cannot be undone. This will permanently remove the course "{course.title}".
                              </AlertDialogDescription>
                            </AlertDialogHeader>
                            <AlertDialogFooter>
                              <AlertDialogCancel>Cancel</AlertDialogCancel>
                              <AlertDialogAction className="bg-red-600 hover:bg-red-700" onClick={() => handleDeleteCourse(course.id)}>
                                Delete
                              </AlertDialogAction>
                            </AlertDialogFooter>
                          </AlertDialogContent>
                        </AlertDialog>
                      </div>
                    </td>
                  </tr>
                ))}
                {filteredCourses.length === 0 && (
                  <tr>
                    <td colSpan={5} className="px-6 py-8 text-center text-gray-500">
                      No courses found
                    </td>
                  </tr>
                )}
              </tbody>
            </table>
          </div>
        </div>
      </div>

      {/* Course Details Dialog */}
      <Dialog open={showCourseDialog} onOpenChange={setShowCourseDialog}>
        <DialogContent className="max-w-2xl">
          <DialogHeader>
            <DialogTitle>Course Details</DialogTitle>
          </DialogHeader>
          {selectedCourse && (
            <div className="space-y-4">
              <div>
                <Label>Title</Label>
                <p className="text-sm text-gray-900 font-medium">{selectedCourse.title}</p>
              </div>
              <div>
                <Label>Description</Label>
                <p className="text-sm text-gray-600">{selectedCourse.description}</p>
              </div>
              <div className="grid grid-cols-2 gap-4">
                <div>
                  <Label>Category</Label>
                  <p className="text-sm text-gray-900">{selectedCourse.category}</p>
                </div>
                <div>
                  <Label>Duration</Label>
                  <p className="text-sm text-gray-900">{selectedCourse.duration} weeks</p>
                </div>
                <div>
                  <Label>Max Students</Label>
                  <p className="text-sm text-gray-900">{selectedCourse.maxStudents}</p>
                </div>
                <div>
                  <Label>Instructor</Label>
                  <p className="text-sm text-gray-900">{selectedCourse.instructorName}</p>
                </div>
              </div>
              {selectedCourse.syllabus && (
                <div>
                  <Label>Syllabus</Label>
                  <p className="text-sm text-gray-600">{selectedCourse.syllabus}</p>
                </div>
              )}
              <div className="flex justify-end space-x-2">
                <Button variant="outline" onClick={() => setShowCourseDialog(false)}>
                  Close
                </Button>
              </div>
            </div>
          )}
        </DialogContent>
      </Dialog>
    </div>
  );
}<|MERGE_RESOLUTION|>--- conflicted
+++ resolved
@@ -131,21 +131,13 @@
                 <p className="text-gray-600">Manage all system courses and approvals</p>
               </div>
             </div>
-<<<<<<< HEAD
-            <Button asChild>
-              <Link to="/create-course">
-                <Plus className="h-4 w-4 mr-2" />
-                Create Course
-              </Link>
-            </Button>
-=======
+
             <div>
               <Button onClick={() => navigate('/create-course')} className="bg-blue-600 hover:bg-blue-700">
                 <Plus className="h-4 w-4 mr-2" />
                 Create Course
               </Button>
             </div>
->>>>>>> 95ae010b
           </div>
         </div>
       </div>
