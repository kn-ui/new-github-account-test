--- conflicted
+++ resolved
@@ -1,12 +1,7 @@
 /* eslint-disable @typescript-eslint/no-explicit-any */
 import React, { useEffect, useMemo, useState } from 'react';
-<<<<<<< HEAD
-import { Calendar as CalendarIcon, Edit2, Trash2, ArrowLeft, Plus, Calendar } from 'lucide-react';
-import { useNavigate, Link } from 'react-router-dom';
-=======
 import { Calendar as CalendarIcon, Edit2, Trash2, ArrowLeft, Plus } from 'lucide-react';
 import { useNavigate } from 'react-router-dom';
->>>>>>> da778ac1
 import { eventService, FirestoreEvent } from '@/lib/firestore';
 import { Button } from '@/components/ui/button';
 import { Dialog, DialogContent, DialogHeader, DialogTitle } from '@/components/ui/dialog';
