import React, { useState } from 'react';
import { ArrowLeft, X } from 'lucide-react';
import { useNavigate } from 'react-router-dom';
import TeacherReportGenerator from '@/components/ui/TeacherReportGenerator';
import { Button } from '@/components/ui/button';

export default function TeacherReportsPage() {
  const navigate = useNavigate();
  const [message, setMessage] = useState<string | null>(null);
  return (
    <div className="min-h-screen bg-gray-50">
      <div className="bg-white shadow-sm border-b">
        <div className="max-w-7xl mx-auto px-4 sm:px-6 lg:px-8 py-6">
          <div className="flex items-center gap-4">
<<<<<<< HEAD
=======

            <Button variant="outline" onClick={() => navigate('/dashboard')}>
              <ArrowLeft className="h-4 w-4 mr-2" /> Back to Dashboard
            </Button>
>>>>>>> 81fe4a8a
            <div>
              <h1 className="text-2xl font-bold text-gray-900">Teacher Reports</h1>
              <p className="text-gray-600">Export data related to your courses</p>
            </div>
          </div>
          {message && (
            <div className="mt-4 p-3 rounded border bg-green-50 border-green-200 text-green-800 flex items-center justify-between">
              <span>{message}</span>
              <button className="text-green-700" onClick={() => setMessage(null)}>
                <X className="h-4 w-4" />
              </button>
            </div>
          )}
        </div>
      </div>
      <div className="max-w-5xl mx-auto px-4 sm:px-6 lg:px-8 py-8">
        <TeacherReportGenerator onReportGenerated={setMessage} />
      </div>
    </div>
  );
}
<|MERGE_RESOLUTION|>--- conflicted
+++ resolved
@@ -12,13 +12,10 @@
       <div className="bg-white shadow-sm border-b">
         <div className="max-w-7xl mx-auto px-4 sm:px-6 lg:px-8 py-6">
           <div className="flex items-center gap-4">
-<<<<<<< HEAD
-=======
 
             <Button variant="outline" onClick={() => navigate('/dashboard')}>
               <ArrowLeft className="h-4 w-4 mr-2" /> Back to Dashboard
             </Button>
->>>>>>> 81fe4a8a
             <div>
               <h1 className="text-2xl font-bold text-gray-900">Teacher Reports</h1>
               <p className="text-gray-600">Export data related to your courses</p>
